# May you do good and not evil
# May you find forgiveness for yourself and forgive others
# May you share freely, never taking more than you give.  -- SQLite source code
#
# As we enjoy great advantages from the inventions of others, we should be glad
# of an opportunity to serve others by an invention of ours, and this we should
# do freely and generously.  -- Ben Franklin
#
#     (\
#     (  \  /(o)\     caw!
#     (   \/  ()/ /)
#      (   `;.))'".)
#       `(/////.-'
#    =====))=))===()
#      ///'
#     //
#    '

import datetime
import decimal
import hashlib
import logging
import operator
import re
import sys
import threading
import uuid
from collections import deque
from collections import namedtuple
from copy import deepcopy
from functools import wraps
from inspect import isclass

__version__ = '2.4.2'
__all__ = [
    'BareField',
    'BigIntegerField',
    'BlobField',
    'BooleanField',
    'CharField',
    'Check',
    'Clause',
    'CompositeKey',
    'DatabaseError',
    'DataError',
    'DateField',
    'DateTimeField',
    'DecimalField',
    'DoesNotExist',
    'DoubleField',
    'DQ',
    'Field',
    'FloatField',
    'fn',
    'ForeignKeyField',
    'ImproperlyConfigured',
    'IntegerField',
    'IntegrityError',
    'InterfaceError',
    'InternalError',
    'JOIN_FULL',
    'JOIN_INNER',
    'JOIN_LEFT_OUTER',
    'Model',
    'MySQLDatabase',
    'NotSupportedError',
    'OperationalError',
    'Param',
    'PostgresqlDatabase',
    'prefetch',
    'PrimaryKeyField',
    'ProgrammingError',
    'Proxy',
    'R',
    'SqliteDatabase',
    'SQL',
    'TextField',
    'TimeField',
    'UUIDField',
    'Window',
]

# Set default logging handler to avoid "No handlers could be found for logger
# "peewee"" warnings.
try:  # Python 2.7+
    from logging import NullHandler
except ImportError:
    class NullHandler(logging.Handler):
        def emit(self, record):
            pass

# All peewee-generated logs are logged to this namespace.
logger = logging.getLogger('peewee')
logger.addHandler(NullHandler())

# Python 2/3 compatibility helpers. These helpers are used internally and are
# not exported.
def with_metaclass(meta, base=object):
    return meta("NewBase", (base,), {})

PY2 = sys.version_info[0] == 2
PY3 = sys.version_info[0] == 3
if PY3:
    import builtins
    from collections import Callable
    from functools import reduce
    callable = lambda c: isinstance(c, Callable)
    unicode_type = str
    string_type = bytes
    basestring = str
    print_ = getattr(builtins, 'print')
    binary_construct = lambda s: bytes(s.encode('raw_unicode_escape'))
    def reraise(tp, value, tb=None):
        if value.__traceback__ is not tb:
            raise value.with_traceback(tb)
        raise value
elif PY2:
    unicode_type = unicode
    string_type = basestring
    binary_construct = buffer
    def print_(s):
        sys.stdout.write(s)
        sys.stdout.write('\n')
    exec('def reraise(tp, value, tb=None): raise tp, value, tb')
else:
    raise RuntimeError('Unsupported python version.')

# By default, peewee supports Sqlite, MySQL and Postgresql.
try:
    import sqlite3
except ImportError:
    try:
        from pysqlite2 import dbapi2 as sqlite3
    except ImportError:
        sqlite3 = None
try:
    import psycopg2
    from psycopg2 import extensions as pg_extensions
except ImportError:
    psycopg2 = None
try:
    import MySQLdb as mysql  # prefer the C module.
except ImportError:
    try:
        import pymysql as mysql
    except ImportError:
        mysql = None

if sqlite3:
    sqlite3.register_adapter(decimal.Decimal, str)
    sqlite3.register_adapter(datetime.date, str)
    sqlite3.register_adapter(datetime.time, str)

DATETIME_PARTS = ['year', 'month', 'day', 'hour', 'minute', 'second']
DATETIME_LOOKUPS = set(DATETIME_PARTS)

# Sqlite does not support the `date_part` SQL function, so we will define an
# implementation in python.
SQLITE_DATETIME_FORMATS = (
    '%Y-%m-%d %H:%M:%S',
    '%Y-%m-%d %H:%M:%S.%f',
    '%Y-%m-%d',
    '%H:%M:%S',
    '%H:%M:%S.%f',
    '%H:%M')

def _sqlite_date_part(lookup_type, datetime_string):
    assert lookup_type in DATETIME_LOOKUPS
    if not datetime_string:
        return
    dt = format_date_time(datetime_string, SQLITE_DATETIME_FORMATS)
    return getattr(dt, lookup_type)

SQLITE_DATE_TRUNC_MAPPING = {
    'year': '%Y',
    'month': '%Y-%m',
    'day': '%Y-%m-%d',
    'hour': '%Y-%m-%d %H',
    'minute': '%Y-%m-%d %H:%M',
    'second': '%Y-%m-%d %H:%M:%S'}
MYSQL_DATE_TRUNC_MAPPING = SQLITE_DATE_TRUNC_MAPPING.copy()
MYSQL_DATE_TRUNC_MAPPING['minute'] = '%Y-%m-%d %H:%i'
MYSQL_DATE_TRUNC_MAPPING['second'] = '%Y-%m-%d %H:%i:%S'

def _sqlite_date_trunc(lookup_type, datetime_string):
    assert lookup_type in SQLITE_DATE_TRUNC_MAPPING
    if not datetime_string:
        return
    dt = format_date_time(datetime_string, SQLITE_DATETIME_FORMATS)
    return dt.strftime(SQLITE_DATE_TRUNC_MAPPING[lookup_type])

def _sqlite_regexp(regex, value):
    return re.search(regex, value, re.I) is not None

# Operators used in binary expressions.
OP_AND = 'and'
OP_OR = 'or'

OP_ADD = '+'
OP_SUB = '-'
OP_MUL = '*'
OP_DIV = '/'
OP_BIN_AND = '&'
OP_BIN_OR = '|'
OP_XOR = '^'
OP_MOD = '%'

OP_EQ = '='
OP_LT = '<'
OP_LTE = '<='
OP_GT = '>'
OP_GTE = '>='
OP_NE = '!='
OP_IN = 'in'
OP_IS = 'is'
OP_LIKE = 'like'
OP_ILIKE = 'ilike'
OP_BETWEEN = 'between'
OP_REGEXP = 'regexp'
OP_CONCAT = '||'

# To support "django-style" double-underscore filters, create a mapping between
# operation name and operation code, e.g. "__eq" == OP_EQ.
DJANGO_MAP = {
    'eq': OP_EQ,
    'lt': OP_LT,
    'lte': OP_LTE,
    'gt': OP_GT,
    'gte': OP_GTE,
    'ne': OP_NE,
    'in': OP_IN,
    'is': OP_IS,
    'like': OP_LIKE,
    'ilike': OP_ILIKE,
    'regexp': OP_REGEXP,
}

JOIN_INNER = 'inner'
JOIN_LEFT_OUTER = 'left outer'
JOIN_RIGHT_OUTER = 'right outer'
JOIN_FULL = 'full'

# Helper functions that are used in various parts of the codebase.
def merge_dict(source, overrides):
    merged = source.copy()
    merged.update(overrides)
    return merged

def returns_clone(func):
    """
    Method decorator that will "clone" the object before applying the given
    method.  This ensures that state is mutated in a more predictable fashion,
    and promotes the use of method-chaining.
    """
    def inner(self, *args, **kwargs):
        clone = self.clone()  # Assumes object implements `clone`.
        func(clone, *args, **kwargs)
        return clone
    inner.call_local = func  # Provide a way to call without cloning.
    return inner

def not_allowed(func):
    """
    Method decorator to indicate a method is not allowed to be called.  Will
    raise a `NotImplementedError`.
    """
    def inner(self, *args, **kwargs):
        raise NotImplementedError('%s is not allowed on %s instances' % (
            func, type(self).__name__))
    return inner

class Proxy(object):
    """
    Proxy class useful for situations when you wish to defer the initialization
    of an object.
    """
    __slots__ = ['obj', '_callbacks']

    def __init__(self):
        self._callbacks = []
        self.initialize(None)

    def initialize(self, obj):
        self.obj = obj
        for callback in self._callbacks:
            callback(obj)

    def attach_callback(self, callback):
        self._callbacks.append(callback)

    def __getattr__(self, attr):
        if self.obj is None:
            raise AttributeError('Cannot use uninitialized Proxy.')
        return getattr(self.obj, attr)

    def __setattr__(self, attr, value):
        if attr not in self.__slots__:
            raise AttributeError('Cannot set attribute on proxy.')
        return super(Proxy, self).__setattr__(attr, value)

class _CDescriptor(object):
    def __get__(self, instance, instance_type=None):
        if instance is not None:
            return Entity(instance._alias)
        return self

# Classes representing the query tree.

class Node(object):
    """Base-class for any part of a query which shall be composable."""
    c = _CDescriptor()
    _node_type = 'node'

    def __init__(self):
        self._negated = False
        self._alias = None
        self._ordering = None  # ASC or DESC.

    def clone_base(self):
        return type(self)()

    def clone(self):
        inst = self.clone_base()
        inst._negated = self._negated
        inst._alias = self._alias
        inst._ordering = self._ordering
        return inst

    @returns_clone
    def __invert__(self):
        self._negated = not self._negated

    @returns_clone
    def alias(self, a=None):
        self._alias = a

    @returns_clone
    def asc(self):
        self._ordering = 'ASC'

    @returns_clone
    def desc(self):
        self._ordering = 'DESC'

    def _e(op, inv=False):
        """
        Lightweight factory which returns a method that builds an Expression
        consisting of the left-hand and right-hand operands, using `op`.
        """
        def inner(self, rhs):
            if inv:
                return Expression(rhs, op, self)
            return Expression(self, op, rhs)
        return inner
    __and__ = _e(OP_AND)
    __or__ = _e(OP_OR)

    __add__ = _e(OP_ADD)
    __sub__ = _e(OP_SUB)
    __mul__ = _e(OP_MUL)
    __div__ = __truediv__ = _e(OP_DIV)
    __xor__ = _e(OP_XOR)
    __radd__ = _e(OP_ADD, inv=True)
    __rsub__ = _e(OP_SUB, inv=True)
    __rmul__ = _e(OP_MUL, inv=True)
    __rdiv__ = __rtruediv__ = _e(OP_DIV, inv=True)
    __rand__ = _e(OP_AND, inv=True)
    __ror__ = _e(OP_OR, inv=True)
    __rxor__ = _e(OP_XOR, inv=True)

    def __eq__(self, rhs):
        if rhs is None:
            return Expression(self, OP_IS, None)
        return Expression(self, OP_EQ, rhs)
    def __ne__(self, rhs):
        if rhs is None:
            return ~Expression(self, OP_IS, None)
        return Expression(self, OP_NE, rhs)

    __lt__ = _e(OP_LT)
    __le__ = _e(OP_LTE)
    __gt__ = _e(OP_GT)
    __ge__ = _e(OP_GTE)
    __lshift__ = _e(OP_IN)
    __rshift__ = _e(OP_IS)
    __mod__ = _e(OP_LIKE)
    __pow__ = _e(OP_ILIKE)

    bin_and = _e(OP_BIN_AND)
    bin_or = _e(OP_BIN_OR)

    # Special expressions.
    def in_(self, *rhs):
        return Expression(self, OP_IN, rhs)
    def contains(self, rhs):
        return Expression(self, OP_ILIKE, '%%%s%%' % rhs)
    def startswith(self, rhs):
        return Expression(self, OP_ILIKE, '%s%%' % rhs)
    def endswith(self, rhs):
        return Expression(self, OP_ILIKE, '%%%s' % rhs)
    def between(self, low, high):
        return Expression(self, OP_BETWEEN, Clause(low, R('AND'), high))
    def regexp(self, expression):
        return Expression(self, OP_REGEXP, expression)
    def concat(self, rhs):
        return Expression(self, OP_CONCAT, rhs)

class Expression(Node):
    """A binary expression, e.g `foo + 1` or `bar < 7`."""
    _node_type = 'expression'

    def __init__(self, lhs, op, rhs, flat=False):
        super(Expression, self).__init__()
        self.lhs = lhs
        self.op = op
        self.rhs = rhs
        self.flat = flat

    def clone_base(self):
        return Expression(self.lhs, self.op, self.rhs, self.flat)

class DQ(Node):
    """A "django-style" filter expression, e.g. {'foo__eq': 'x'}."""
    def __init__(self, **query):
        super(DQ, self).__init__()
        self.query = query

    def clone_base(self):
        return DQ(**self.query)

class Param(Node):
    """
    Arbitrary parameter passed into a query. Instructs the query compiler to
    specifically treat this value as a parameter, useful for `list` which is
    special-cased for `IN` lookups.
    """
    _node_type = 'param'

    def __init__(self, value, conv=None):
        self.value = value
        self.conv = conv
        super(Param, self).__init__()

    def clone_base(self):
        return Param(self.value, self.conv)

class SQL(Node):
    """An unescaped SQL string, with optional parameters."""
    _node_type = 'sql'

    def __init__(self, value, *params):
        self.value = value
        self.params = params
        super(SQL, self).__init__()

    def clone_base(self):
        return SQL(self.value, *self.params)
R = SQL  # backwards-compat.

class Func(Node):
    """An arbitrary SQL function call."""
    _node_type = 'func'

    def __init__(self, name, *arguments):
        self.name = name
        self.arguments = arguments
        self._coerce = True
        super(Func, self).__init__()

    @returns_clone
    def coerce(self, coerce=True):
        self._coerce = coerce

    def clone_base(self):
        res = Func(self.name, *self.arguments)
        res._coerce = self._coerce
        return res

    def over(self, partition_by=None, order_by=None, window=None):
        if isinstance(partition_by, Window) and window is None:
            window = partition_by
        if window is None:
            sql = Window(
                partition_by=partition_by, order_by=order_by).__sql__()
        else:
            sql = SQL(window._alias)
        return Clause(self, SQL('OVER'), sql)

    def __getattr__(self, attr):
        def dec(*args, **kwargs):
            return Func(attr, *args, **kwargs)
        return dec

# fn is a factory for creating `Func` objects and supports a more friendly
# API.  So instead of `Func("LOWER", param)`, `fn.LOWER(param)`.
fn = Func(None)

class Window(Node):
    def __init__(self, partition_by=None, order_by=None):
        super(Window, self).__init__()
        self.partition_by = partition_by
        self.order_by = order_by
        self._alias = self._alias or 'w'

    def __sql__(self):
        over_clauses = []
        if self.partition_by:
            over_clauses.append(Clause(
                SQL('PARTITION BY'),
                CommaClause(*self.partition_by)))
        if self.order_by:
            over_clauses.append(Clause(
                SQL('ORDER BY'),
                CommaClause(*self.order_by)))
        return EnclosedClause(Clause(*over_clauses))

    def clone_base(self):
        return Window(self.partition_by, self.order_by)

class Clause(Node):
    """A SQL clause, one or more Node objects joined by spaces."""
    _node_type = 'clause'

    glue = ' '
    parens = False

    def __init__(self, *nodes):
        super(Clause, self).__init__()
        self.nodes = list(nodes)

    def clone_base(self):
        clone = Clause(*self.nodes)
        clone.glue = self.glue
        clone.parens = self.parens
        return clone

class CommaClause(Clause):
    """One or more Node objects joined by commas, no parens."""
    glue = ', '

class EnclosedClause(CommaClause):
    """One or more Node objects joined by commas and enclosed in parens."""
    parens = True

class Entity(Node):
    """A quoted-name or entity, e.g. "table"."column"."""
    _node_type = 'entity'

    def __init__(self, *path):
        super(Entity, self).__init__()
        self.path = path

    def clone_base(self):
        return Entity(*self.path)

    def __getattr__(self, attr):
        return Entity(*filter(None, self.path + (attr,)))

class Check(SQL):
    """Check constraint, usage: `Check('price > 10')`."""
    def __init__(self, value):
        super(Check, self).__init__('CHECK (%s)' % value)

class _StripParens(Node):
    _node_type = 'strip_parens'

    def __init__(self, node):
        super(_StripParens, self).__init__()
        self.node = node

JoinMetadata = namedtuple('JoinMetadata', (
    'source', 'target_attr', 'dest', 'to_field', 'related_name'))

class Join(namedtuple('_Join', ('dest', 'join_type', 'on'))):
    def get_foreign_key(self, source, dest):
        fk_field = source._meta.rel_for_model(dest)
        if fk_field is not None:
            return fk_field, False
        reverse_rel = source._meta.reverse_rel_for_model(dest)
        if reverse_rel is not None:
            return reverse_rel, True
        return None, None

    def join_metadata(self, source):
        is_model_alias = isinstance(self.dest, ModelAlias)
        if is_model_alias:
            dest = self.dest.model_class
        else:
            dest = self.dest

        is_expr = isinstance(self.on, Expression)
        join_alias = is_expr and self.on._alias or None

        target_attr = to_field = related_name = None
        fk_field, is_backref = self.get_foreign_key(source, dest)
        if fk_field is not None:
            if is_backref:
                target_attr = dest._meta.db_table
                related_name = fk_field.related_name
            else:
                target_attr = fk_field.name
                to_field = fk_field.to_field.name
        elif is_expr and hasattr(self.on.lhs, 'name'):
            target_attr = self.on.lhs.name
        else:
            target_attr = dest._meta.db_table

        return JoinMetadata(
            source,
            join_alias or target_attr,
            self.dest,
            to_field,
            related_name)

class FieldDescriptor(object):
    # Fields are exposed as descriptors in order to control access to the
    # underlying "raw" data.
    def __init__(self, field):
        self.field = field
        self.att_name = self.field.name

    def __get__(self, instance, instance_type=None):
        if instance is not None:
            return instance._data.get(self.att_name)
        return self.field

    def __set__(self, instance, value):
        instance._data[self.att_name] = value
        instance._dirty.add(self.att_name)

class Field(Node):
    """A column on a table."""
    _field_counter = 0
    _order = 0
    _node_type = 'field'
    db_field = 'unknown'

    def __init__(self, null=False, index=False, unique=False,
                 verbose_name=None, help_text=None, db_column=None,
                 default=None, choices=None, primary_key=False, sequence=None,
                 constraints=None, schema=None):
        self.null = null
        self.index = index
        self.unique = unique
        self.verbose_name = verbose_name
        self.help_text = help_text
        self.db_column = db_column
        self.default = default
        self.choices = choices  # Used for metadata purposes, not enforced.
        self.primary_key = primary_key
        self.sequence = sequence  # Name of sequence, e.g. foo_id_seq.
        self.constraints = constraints  # List of column constraints.
        self.schema = schema  # Name of schema, e.g. 'public'.

        # Used internally for recovering the order in which Fields were defined
        # on the Model class.
        Field._field_counter += 1
        self._order = Field._field_counter
        self._sort_key = (self.primary_key and 1 or 2), self._order

        self._is_bound = False  # Whether the Field is "bound" to a Model.
        super(Field, self).__init__()

    def clone_base(self, **kwargs):
        inst = type(self)(
            null=self.null,
            index=self.index,
            unique=self.unique,
            verbose_name=self.verbose_name,
            help_text=self.help_text,
            db_column=self.db_column,
            default=self.default,
            choices=self.choices,
            primary_key=self.primary_key,
            sequence=self.sequence,
            constraints=self.constraints,
            schema=self.schema,
            **kwargs)
        if self._is_bound:
            inst.name = self.name
            inst.model_class = self.model_class
            return inst

    def add_to_class(self, model_class, name):
        """
        Hook that replaces the `Field` attribute on a class with a named
        `FieldDescriptor`. Called by the metaclass during construction of the
        `Model`.
        """
        self.name = name
        self.model_class = model_class
        self.db_column = self.db_column or self.name
        if not self.verbose_name:
            self.verbose_name = re.sub('_+', ' ', name).title()

        model_class._meta.fields[self.name] = self
        model_class._meta.columns[self.db_column] = self

        setattr(model_class, name, FieldDescriptor(self))
        self._is_bound = True

    def get_database(self):
        return self.model_class._meta.database

    def get_column_type(self):
        field_type = self.get_db_field()
        return self.get_database().compiler().get_column_type(field_type)

    def get_db_field(self):
        return self.db_field

    def get_modifiers(self):
        return None

    def coerce(self, value):
        return value

    def db_value(self, value):
        """Convert the python value for storage in the database."""
        return value if value is None else self.coerce(value)

    def python_value(self, value):
        """Convert the database value to a pythonic value."""
        return value if value is None else self.coerce(value)

    def _as_entity(self, with_table=False):
        if with_table:
            return Entity(self.model_class._meta.db_table, self.db_column)
        return Entity(self.db_column)

    def __ddl_column__(self, column_type):
        """Return the column type, e.g. VARCHAR(255) or REAL."""
        modifiers = self.get_modifiers()
        if modifiers:
            return SQL(
                '%s(%s)' % (column_type, ', '.join(map(str, modifiers))))
        return SQL(column_type)

    def __ddl__(self, column_type):
        """Return a list of Node instances that defines the column."""
        ddl = [self._as_entity(), self.__ddl_column__(column_type)]
        if not self.null:
            ddl.append(SQL('NOT NULL'))
        if self.primary_key:
            ddl.append(SQL('PRIMARY KEY'))
        if self.sequence:
            ddl.append(SQL("DEFAULT NEXTVAL('%s')" % self.sequence))
        if self.constraints:
            ddl.extend(self.constraints)
        return ddl

    def __hash__(self):
        return hash(self.name + '.' + self.model_class.__name__)

class BareField(Field):
    db_field = 'bare'

class IntegerField(Field):
    db_field = 'int'
    coerce = int

class BigIntegerField(IntegerField):
    db_field = 'bigint'

class PrimaryKeyField(IntegerField):
    db_field = 'primary_key'

    def __init__(self, *args, **kwargs):
        kwargs['primary_key'] = True
        super(PrimaryKeyField, self).__init__(*args, **kwargs)

class FloatField(Field):
    db_field = 'float'
    coerce = float

class DoubleField(FloatField):
    db_field = 'double'

class DecimalField(Field):
    db_field = 'decimal'

    def __init__(self, max_digits=10, decimal_places=5, auto_round=False,
                 rounding=None, *args, **kwargs):
        self.max_digits = max_digits
        self.decimal_places = decimal_places
        self.auto_round = auto_round
        self.rounding = rounding or decimal.DefaultContext.rounding
        super(DecimalField, self).__init__(*args, **kwargs)

    def clone_base(self, **kwargs):
        return super(DecimalField, self).clone_base(
            max_digits=self.max_digits,
            decimal_places=self.decimal_places,
            auto_round=self.auto_round,
            rounding=self.rounding,
            **kwargs)

    def get_modifiers(self):
        return [self.max_digits, self.decimal_places]

    def db_value(self, value):
        D = decimal.Decimal
        if not value:
            return value if value is None else D(0)
        if self.auto_round:
            exp = D(10) ** (-self.decimal_places)
            rounding = self.rounding
            return D(str(value)).quantize(exp, rounding=rounding)
        return value

    def python_value(self, value):
        if value is not None:
            if isinstance(value, decimal.Decimal):
                return value
            return decimal.Decimal(str(value))

def coerce_to_unicode(s, encoding='utf-8'):
    if isinstance(s, unicode_type):
        return s
    elif isinstance(s, string_type):
        return s.decode(encoding)
    return unicode_type(s)

class CharField(Field):
    db_field = 'string'

    def __init__(self, max_length=255, *args, **kwargs):
        self.max_length = max_length
        super(CharField, self).__init__(*args, **kwargs)

    def clone_base(self, **kwargs):
        return super(CharField, self).clone_base(
            max_length=self.max_length,
            **kwargs)

    def get_modifiers(self):
        return self.max_length and [self.max_length] or None

    def coerce(self, value):
        return coerce_to_unicode(value or '')

class TextField(Field):
    db_field = 'text'

    def coerce(self, value):
        return coerce_to_unicode(value or '')

class BlobField(Field):
    db_field = 'blob'

    def db_value(self, value):
        if isinstance(value, basestring):
            return binary_construct(value)
        return value

class UUIDField(Field):
    db_field = 'uuid'

    def db_value(self, value):
        return None if value is None else str(value)

    def python_value(self, value):
        return None if value is None else uuid.UUID(value)

def format_date_time(value, formats, post_process=None):
    post_process = post_process or (lambda x: x)
    for fmt in formats:
        try:
            return post_process(datetime.datetime.strptime(value, fmt))
        except ValueError:
            pass
    return value

def _date_part(date_part):
    def dec(self):
        return self.model_class._meta.database.extract_date(date_part, self)
    return dec

class _BaseFormattedField(Field):
    formats = None
    def __init__(self, formats=None, *args, **kwargs):
        if formats is not None:
            self.formats = formats
        super(_BaseFormattedField, self).__init__(*args, **kwargs)

    def clone_base(self, **kwargs):
        return super(_BaseFormattedField, self).clone_base(
            formats=self.formats,
            **kwargs)

class DateTimeField(_BaseFormattedField):
    db_field = 'datetime'
    formats = [
        '%Y-%m-%d %H:%M:%S.%f',
        '%Y-%m-%d %H:%M:%S',
        '%Y-%m-%d',
    ]

    def python_value(self, value):
        if value and isinstance(value, basestring):
            return format_date_time(value, self.formats)
        return value

    year = property(_date_part('year'))
    month = property(_date_part('month'))
    day = property(_date_part('day'))
    hour = property(_date_part('hour'))
    minute = property(_date_part('minute'))
    second = property(_date_part('second'))

class DateField(_BaseFormattedField):
    db_field = 'date'
    formats = [
        '%Y-%m-%d',
        '%Y-%m-%d %H:%M:%S',
        '%Y-%m-%d %H:%M:%S.%f',
    ]

    def python_value(self, value):
        if value and isinstance(value, basestring):
            pp = lambda x: x.date()
            return format_date_time(value, self.formats, pp)
        elif value and isinstance(value, datetime.datetime):
            return value.date()
        return value

    year = property(_date_part('year'))
    month = property(_date_part('month'))
    day = property(_date_part('day'))

class TimeField(_BaseFormattedField):
    db_field = 'time'
    formats = [
        '%H:%M:%S.%f',
        '%H:%M:%S',
        '%H:%M',
        '%Y-%m-%d %H:%M:%S.%f',
        '%Y-%m-%d %H:%M:%S',
    ]

    def python_value(self, value):
        if value and isinstance(value, basestring):
            pp = lambda x: x.time()
            return format_date_time(value, self.formats, pp)
        elif value and isinstance(value, datetime.datetime):
            return value.time()
        return value

    hour = property(_date_part('hour'))
    minute = property(_date_part('minute'))
    second = property(_date_part('second'))

class BooleanField(Field):
    db_field = 'bool'
    coerce = bool

class RelationDescriptor(FieldDescriptor):
    """Foreign-key abstraction to replace a related PK with a related model."""
    def __init__(self, field, rel_model):
        self.rel_model = rel_model
        super(RelationDescriptor, self).__init__(field)

    def get_object_or_id(self, instance):
        rel_id = instance._data.get(self.att_name)
        if rel_id is not None or self.att_name in instance._obj_cache:
            if self.att_name not in instance._obj_cache:
                obj = self.rel_model.get(self.field.to_field == rel_id)
                instance._obj_cache[self.att_name] = obj
            return instance._obj_cache[self.att_name]
        elif not self.field.null:
            raise self.rel_model.DoesNotExist
        return rel_id

    def __get__(self, instance, instance_type=None):
        if instance is not None:
            return self.get_object_or_id(instance)
        return self.field

    def __set__(self, instance, value):
        if isinstance(value, self.rel_model):
            instance._data[self.att_name] = getattr(
                value, self.field.to_field.name)
            instance._obj_cache[self.att_name] = value
        else:
            orig_value = instance._data.get(self.att_name)
            instance._data[self.att_name] = value
            if orig_value != value and self.att_name in instance._obj_cache:
                del instance._obj_cache[self.att_name]
        instance._dirty.add(self.att_name)

class ReverseRelationDescriptor(object):
    """Back-reference to expose related objects as a `SelectQuery`."""
    def __init__(self, field):
        self.field = field
        self.rel_model = field.model_class

    def __get__(self, instance, instance_type=None):
        if instance is not None:
            return self.rel_model.select().where(
                self.field == getattr(instance, self.field.to_field.name))
        return self

class ForeignKeyField(IntegerField):
    def __init__(self, rel_model, related_name=None, on_delete=None,
                 on_update=None, extra=None, to_field=None, *args, **kwargs):
        if rel_model != 'self' and not isinstance(rel_model, Proxy) and not \
                issubclass(rel_model, Model):
            raise TypeError('Unexpected value for `rel_model`.  Expected '
                            '`Model`, `Proxy` or "self"')
        self.rel_model = rel_model
        self._related_name = related_name
        self.deferred = isinstance(rel_model, Proxy)
        self.on_delete = on_delete
        self.on_update = on_update
        self.extra = extra
        self.to_field = to_field
        super(ForeignKeyField, self).__init__(*args, **kwargs)

    def clone_base(self, **kwargs):
        return super(ForeignKeyField, self).clone_base(
            rel_model=self.rel_model,
            related_name=self.related_name,
            on_delete=self.on_delete,
            on_update=self.on_update,
            extra=self.extra,
            to_field=self.to_field,
            **kwargs)

    def add_to_class(self, model_class, name):
        if isinstance(self.rel_model, Proxy):
            def callback(rel_model):
                self.rel_model = rel_model
                self.add_to_class(model_class, name)
            self.rel_model.attach_callback(callback)
            return

        self.name = name
        self.model_class = model_class
        self.db_column = self.db_column or '%s_id' % self.name
        if not self.verbose_name:
            self.verbose_name = re.sub('_+', ' ', name).title()

        model_class._meta.fields[self.name] = self
        model_class._meta.columns[self.db_column] = self

        model_name = model_class._meta.name
        self.related_name = self._related_name or '%s_set' % (model_name)

        if self.rel_model == 'self':
            self.rel_model = self.model_class

        if self.to_field is not None:
            if not isinstance(self.to_field, Field):
                self.to_field = getattr(self.rel_model, self.to_field)
        else:
            self.to_field = self.rel_model._meta.primary_key

        if self.related_name in self.rel_model._meta.fields:
            error = ('Foreign key: %s.%s related name "%s" collision with '
                     'model field of the same name.')
            params = self.model_class._meta.name, self.name, self.related_name
            raise AttributeError(error % params)
        if self.related_name in self.rel_model._meta.reverse_rel:
            error = ('Foreign key: %s.%s related name "%s" collision with '
                     'foreign key using same related_name.')
            params = self.model_class._meta.name, self.name, self.related_name
            raise AttributeError(error % params)

        fk_descriptor = RelationDescriptor(self, self.rel_model)
        backref_descriptor = ReverseRelationDescriptor(self)
        setattr(model_class, name, fk_descriptor)
        setattr(self.rel_model, self.related_name, backref_descriptor)
        self._is_bound = True

        model_class._meta.rel[self.name] = self
        self.rel_model._meta.reverse_rel[self.related_name] = self

    def get_db_field(self):
        """
        Overridden to ensure Foreign Keys use same column type as the primary
        key they point to.
        """
        if not isinstance(self.to_field, PrimaryKeyField):
            return self.to_field.get_db_field()
        return super(ForeignKeyField, self).get_db_field()

    def get_modifiers(self):
        if not isinstance(self.to_field, PrimaryKeyField):
            return self.to_field.get_modifiers()
        return super(ForeignKeyField, self).get_modifiers()

    def coerce(self, value):
        return self.to_field.coerce(value)

    def db_value(self, value):
        if isinstance(value, self.rel_model):
            value = value._get_pk_value()
        return self.to_field.db_value(value)


class CompositeKey(object):
    """A primary key composed of multiple columns."""
    sequence = None

    def __init__(self, *field_names):
        self.field_names = field_names

    def add_to_class(self, model_class, name):
        self.name = name
        self.model_class = model_class
        setattr(model_class, name, self)

    def __get__(self, instance, instance_type=None):
        if instance is not None:
            return [getattr(instance, field_name)
                    for field_name in self.field_names]
        return self

    def __set__(self, instance, value):
        pass

    def __eq__(self, other):
        expressions = [(self.model_class._meta.fields[field] == value)
                       for field, value in zip(self.field_names, other)]
        return reduce(operator.and_, expressions)


class AliasMap(object):
    prefix = 't'

    def __init__(self):
        self._alias_map = {}
        self._counter = 0

    def __repr__(self):
        return '<AliasMap: %s>' % self._alias_map

    def add(self, obj, alias=None):
        if obj in self._alias_map:
            return
        self._counter += 1
        self._alias_map[obj] = alias or '%s%s' % (self.prefix, self._counter)

    def __getitem__(self, obj):
        if obj not in self._alias_map:
            self.add(obj)
        return self._alias_map[obj]

    def __contains__(self, obj):
        return obj in self._alias_map

    def update(self, alias_map):
        if alias_map:
            for obj, alias in alias_map._alias_map.items():
                if obj not in self:
                    self._alias_map[obj] = alias
        return self


class QueryCompiler(object):
    # Mapping of `db_type` to actual column type used by database driver.
    # Database classes may provide additional column types or overrides.
    field_map = {
        'bare': '',
        'bigint': 'BIGINT',
        'blob': 'BLOB',
        'bool': 'SMALLINT',
        'date': 'DATE',
        'datetime': 'DATETIME',
        'decimal': 'DECIMAL',
        'double': 'REAL',
        'float': 'REAL',
        'int': 'INTEGER',
        'primary_key': 'INTEGER',
        'string': 'VARCHAR',
        'text': 'TEXT',
        'time': 'TIME',
    }

    # Mapping of OP_ to actual SQL operation.  For most databases this will be
    # the same, but some column types or databases may support additional ops.
    # Like `field_map`, Database classes may extend or override these.
    op_map = {
        OP_EQ: '=',
        OP_LT: '<',
        OP_LTE: '<=',
        OP_GT: '>',
        OP_GTE: '>=',
        OP_NE: '!=',
        OP_IN: 'IN',
        OP_IS: 'IS',
        OP_BIN_AND: '&',
        OP_BIN_OR: '|',
        OP_LIKE: 'LIKE',
        OP_ILIKE: 'ILIKE',
        OP_BETWEEN: 'BETWEEN',
        OP_ADD: '+',
        OP_SUB: '-',
        OP_MUL: '*',
        OP_DIV: '/',
        OP_XOR: '#',
        OP_AND: 'AND',
        OP_OR: 'OR',
        OP_MOD: '%',
        OP_REGEXP: 'REGEXP',
        OP_CONCAT: '||',
    }

    join_map = {
        JOIN_INNER: 'INNER',
        JOIN_LEFT_OUTER: 'LEFT OUTER',
        JOIN_RIGHT_OUTER: 'RIGHT OUTER',
        JOIN_FULL: 'FULL',
    }
    alias_map_class = AliasMap

    def __init__(self, quote_char='"', interpolation='?', field_overrides=None,
                 op_overrides=None):
        self.quote_char = quote_char
        self.interpolation = interpolation
        self._field_map = merge_dict(self.field_map, field_overrides or {})
        self._op_map = merge_dict(self.op_map, op_overrides or {})
        self._parse_map = self.get_parse_map()
        self._unknown_types = set(['param'])

    def get_parse_map(self):
        # To avoid O(n) lookups when parsing nodes, use a lookup table for
        # common node types O(1).
        return {
            'expression': self._parse_expression,
            'param': self._parse_param,
            'func': self._parse_func,
            'clause': self._parse_clause,
            'entity': self._parse_entity,
            'field': self._parse_field,
            'sql': self._parse_sql,
            'select_query': self._parse_select_query,
            'compound_select_query': self._parse_compound_select_query,
            'strip_parens': self._parse_strip_parens,
        }

    def quote(self, s):
        return '%s%s%s' % (self.quote_char, s, self.quote_char)

    def get_column_type(self, f):
        return self._field_map[f]

    def get_op(self, q):
        return self._op_map[q]

    def _sorted_fields(self, field_dict):
        return sorted(field_dict.items(), key=lambda i: i[0]._sort_key)

    def _clean_extra_parens(self, s):
        ct = i = 0
        l = len(s)
        while i < l:
            if s[i] == '(' and s[l - 1] == ')':
                ct += 1
                i += 1
                l -= 1
            else:
                break
        if ct:
            return s[ct:-ct]
        return s

    def _parse_default(self, node, alias_map, conv):
        return self.interpolation, [node]

    def _parse_expression(self, node, alias_map, conv):
        if isinstance(node.lhs, Field):
            conv = node.lhs
        lhs, lparams = self.parse_node(node.lhs, alias_map, conv)
        rhs, rparams = self.parse_node(node.rhs, alias_map, conv)
        template = '%s %s %s' if node.flat else '(%s %s %s)'
        sql = template % (lhs, self.get_op(node.op), rhs)
        return sql, lparams + rparams

    def _parse_param(self, node, alias_map, conv):
        if node.conv:
            params = [node.conv(node.value)]
        else:
            params = [node.value]
        return self.interpolation, params

    def _parse_func(self, node, alias_map, conv):
        conv = node._coerce and conv or None
        sql, params = self.parse_node_list(node.arguments, alias_map, conv)
        return '%s(%s)' % (node.name, self._clean_extra_parens(sql)), params

    def _parse_clause(self, node, alias_map, conv):
        sql, params = self.parse_node_list(
            node.nodes, alias_map, conv, node.glue)
        if node.parens:
            sql = '(%s)' % self._clean_extra_parens(sql)
        return sql, params

    def _parse_entity(self, node, alias_map, conv):
        return '.'.join(map(self.quote, node.path)), []

    def _parse_sql(self, node, alias_map, conv):
        return node.value, list(node.params)

    def _parse_field(self, node, alias_map, conv):
        if alias_map:
            sql = '.'.join((
                self.quote(alias_map[node.model_class]),
                self.quote(node.db_column)))
        else:
            sql = self.quote(node.db_column)
        return sql, []

    def _parse_compound_select_query(self, node, alias_map, conv):
        l, lp = self.generate_select(node.lhs, alias_map)
        r, rp = self.generate_select(node.rhs, alias_map)
        sql = '(%s %s %s)' % (l, node.operator, r)
        return sql, lp + rp

    def _parse_select_query(self, node, alias_map, conv):
        clone = node.clone()
        if not node._explicit_selection:
            if conv and isinstance(conv, ForeignKeyField):
                select_field = conv.to_field
            else:
                select_field = clone.model_class._meta.primary_key
            clone._select = (select_field,)
        sub, params = self.generate_select(clone, alias_map)
        return '(%s)' % self._clean_extra_parens(sub), params

    def _parse_strip_parens(self, node, alias_map, conv):
        sql, params = self.parse_node(node.node, alias_map, conv)
        return self._clean_extra_parens(sql), params

    def _parse(self, node, alias_map, conv):
        # By default treat the incoming node as a raw value that should be
        # parameterized.
        node_type = getattr(node, '_node_type', None)
        unknown = False
        if node_type in self._parse_map:
            sql, params = self._parse_map[node_type](node, alias_map, conv)
            unknown = node_type in self._unknown_types
        elif isinstance(node, (list, tuple)):
            # If you're wondering how to pass a list into your query, simply
            # wrap it in Param().
            sql, params = self.parse_node_list(node, alias_map, conv)
            sql = '(%s)' % sql
        elif isinstance(node, Model):
            sql = self.interpolation
            if conv and isinstance(conv, ForeignKeyField):
                params = [
                    conv.to_field.db_value(getattr(node, conv.to_field.name))]
            else:
                params = [node._get_pk_value()]
        elif (isclass(node) and issubclass(node, Model)) or \
                isinstance(node, ModelAlias):
            entity = node._as_entity().alias(alias_map[node])
            sql, params = self.parse_node(entity, alias_map, conv)
        else:
            sql, params = self._parse_default(node, alias_map, conv)
            unknown = True

        return sql, params, unknown

    def parse_node(self, node, alias_map=None, conv=None):
        sql, params, unknown = self._parse(node, alias_map, conv)
        if unknown and conv and params:
            params = [conv.db_value(i) for i in params]

        if isinstance(node, Node):
            if node._negated:
                sql = 'NOT %s' % sql
            if node._alias:
                sql = ' '.join((sql, 'AS', node._alias))
            if node._ordering:
                sql = ' '.join((sql, node._ordering))
        return sql, params

    def parse_node_list(self, nodes, alias_map, conv=None, glue=', '):
        sql = []
        params = []
        for node in nodes:
            node_sql, node_params = self.parse_node(node, alias_map, conv)
            sql.append(node_sql)
            params.extend(node_params)
        return glue.join(sql), params

    def calculate_alias_map(self, query, alias_map=None):
        new_map = self.alias_map_class()
        if alias_map is not None:
            new_map._counter = alias_map._counter

        new_map.add(query.model_class, query.model_class._meta.table_alias)
        for src_model, joined_models in query._joins.items():
            new_map.add(src_model, src_model._meta.table_alias)
            for join_obj in joined_models:
                if isinstance(join_obj.dest, Node):
                    new_map.add(join_obj.dest, join_obj.dest.alias)
                else:
                    new_map.add(join_obj.dest, join_obj.dest._meta.table_alias)

        return new_map.update(alias_map)

    def build_query(self, clauses, alias_map=None):
        return self.parse_node(Clause(*clauses), alias_map)

    def generate_joins(self, joins, model_class, alias_map):
        # Joins are implemented as an adjancency-list graph. Perform a
        # depth-first search of the graph to generate all the necessary JOINs.
        clauses = []
        seen = set()
        q = [model_class]
        while q:
            curr = q.pop()
            if curr not in joins or curr in seen:
                continue
            seen.add(curr)
            for join in joins[curr]:
                src = curr
                dest = join.dest
                if isinstance(join.on, Expression):
                    # Clear any alias on the join expression.
                    constraint = join.on.clone().alias()
                else:
                    field = src._meta.rel_for_model(dest, join.on)
                    if field:
                        left_field = field
                        right_field = field.to_field
                    else:
                        field = dest._meta.rel_for_model(src, join.on)
                        left_field = field.to_field
                        right_field = field
                    constraint = (left_field == right_field)

                if isinstance(dest, Node):
                    # TODO: ensure alias?
                    dest_n = dest
                else:
                    q.append(dest)
                    dest_n = dest._as_entity().alias(alias_map[dest])

                join_type = self.join_map[join.join_type or JOIN_INNER]
                join_stmt = SQL('%s JOIN' % (join_type))
                clauses.append(
                    Clause(join_stmt, dest_n, SQL('ON'), constraint))

        return clauses

    def generate_select(self, query, alias_map=None):
        model = query.model_class
        db = model._meta.database

        alias_map = self.calculate_alias_map(query, alias_map)

        if isinstance(query, CompoundSelect):
            clauses = [_StripParens(query)]
        else:
            if not query._distinct:
                clauses = [SQL('SELECT')]
            else:
                clauses = [SQL('SELECT DISTINCT')]
                if query._distinct not in (True, False):
                    clauses += [SQL('ON'), EnclosedClause(*query._distinct)]

            select_clause = Clause(*query._select)
            select_clause.glue = ', '

            clauses.extend((select_clause, SQL('FROM')))
            if query._from is None:
                clauses.append(model._as_entity().alias(alias_map[model]))
            else:
                clauses.append(CommaClause(*query._from))

        if query._windows is not None:
            clauses.append(SQL('WINDOW'))
            clauses.append(CommaClause(*[
                Clause(
                    SQL(window._alias),
                    SQL('AS'),
                    window.__sql__())
                for window in query._windows]))

        join_clauses = self.generate_joins(query._joins, model, alias_map)
        if join_clauses:
            clauses.extend(join_clauses)

        if query._where is not None:
            clauses.extend([SQL('WHERE'), query._where])

        if query._group_by:
            clauses.extend([SQL('GROUP BY'), CommaClause(*query._group_by)])

        if query._having:
            clauses.extend([SQL('HAVING'), query._having])

        if query._order_by:
            clauses.extend([SQL('ORDER BY'), CommaClause(*query._order_by)])

        if query._limit or (query._offset and db.limit_max):
            limit = query._limit or db.limit_max
            clauses.append(SQL('LIMIT %s' % limit))
        if query._offset:
            clauses.append(SQL('OFFSET %s' % query._offset))

        for_update, no_wait = query._for_update
        if for_update:
            stmt = 'FOR UPDATE NOWAIT' if no_wait else 'FOR UPDATE'
            clauses.append(SQL(stmt))

        return self.build_query(clauses, alias_map)

    def generate_update(self, query):
        model = query.model_class
        alias_map = self.alias_map_class()
        alias_map.add(model, model._meta.db_table)
        clauses = [SQL('UPDATE'), model._as_entity(), SQL('SET')]

        update = []
        for field, value in self._sorted_fields(query._update):
            if not isinstance(value, (Node, Model)):
                value = Param(value, conv=field.db_value)
            update.append(Expression(
                field._as_entity(with_table=False),
                OP_EQ,
                value,
                flat=True))  # No outer parens, no table alias.
        clauses.append(CommaClause(*update))

        if query._where:
            clauses.extend([SQL('WHERE'), query._where])

        return self.build_query(clauses, alias_map)

    def _get_field_clause(self, fields):
        return EnclosedClause(*[
            field._as_entity(with_table=False) for field in fields])

    def generate_insert(self, query):
        model = query.model_class
        alias_map = self.alias_map_class()
        alias_map.add(model, model._meta.db_table)
        statement = query._upsert and 'INSERT OR REPLACE INTO' or 'INSERT INTO'
        clauses = [SQL(statement), model._as_entity()]

        if query._query is not None:
            # This INSERT query is of the form INSERT INTO ... SELECT FROM.
            if query._fields:
                clauses.append(self._get_field_clause(query._fields))
            clauses.append(_StripParens(query._query))

        elif query._rows is not None:
            fields, value_clauses = [], []
            have_fields = False

            for row_dict in query._iter_rows():
                if not have_fields:
                    fields = sorted(
                        row_dict.keys(), key=operator.attrgetter('_sort_key'))
                    have_fields = True

                values = []
                for field in fields:
                    value = row_dict[field]
                    if not isinstance(value, (Node, Model)):
                        value = Param(value, conv=field.db_value)
                    values.append(value)

                value_clauses.append(EnclosedClause(*values))

            if fields:
                clauses.extend([
                    self._get_field_clause(fields),
                    SQL('VALUES'),
                    CommaClause(*value_clauses)])

        return self.build_query(clauses, alias_map)

    def generate_delete(self, query):
        model = query.model_class
        clauses = [SQL('DELETE FROM'), model._as_entity()]
        if query._where:
            clauses.extend([SQL('WHERE'), query._where])
        return self.build_query(clauses)

    def field_definition(self, field):
        column_type = self.get_column_type(field.get_db_field())
        ddl = field.__ddl__(column_type)
        return Clause(*ddl)

    def foreign_key_constraint(self, field):
        ddl = [
            SQL('FOREIGN KEY'),
            EnclosedClause(field._as_entity()),
            SQL('REFERENCES'),
            field.rel_model._as_entity(),
            EnclosedClause(field.to_field._as_entity())]
        if field.on_delete:
            ddl.append(SQL('ON DELETE %s' % field.on_delete))
        if field.on_update:
            ddl.append(SQL('ON UPDATE %s' % field.on_update))
        return Clause(*ddl)

    def return_parsed_node(function_name):
        # TODO: treat all `generate_` functions as returning clauses, instead
        # of SQL/params.
        def inner(self, *args, **kwargs):
            fn = getattr(self, function_name)
            return self.parse_node(fn(*args, **kwargs))
        return inner

    def _create_foreign_key(self, model_class, field, constraint=None):
        constraint = constraint or 'fk_%s_%s_refs_%s' % (
            model_class._meta.db_table,
            field.db_column,
            field.rel_model._meta.db_table)
        fk_clause = self.foreign_key_constraint(field)
        return Clause(
            SQL('ALTER TABLE'),
            model_class._as_entity(),
            SQL('ADD CONSTRAINT'),
            Entity(constraint),
            *fk_clause.nodes)
    create_foreign_key = return_parsed_node('_create_foreign_key')

    def _create_table(self, model_class, safe=False):
        statement = 'CREATE TABLE IF NOT EXISTS' if safe else 'CREATE TABLE'
        meta = model_class._meta

        columns, constraints = [], []
        if isinstance(meta.primary_key, CompositeKey):
            pk_cols = [meta.fields[f]._as_entity()
                       for f in meta.primary_key.field_names]
            constraints.append(Clause(
                SQL('PRIMARY KEY'), EnclosedClause(*pk_cols)))
        for field in meta.get_fields():
            columns.append(self.field_definition(field))
            if isinstance(field, ForeignKeyField) and not field.deferred:
                constraints.append(self.foreign_key_constraint(field))

        return Clause(
            SQL(statement),
            model_class._as_entity(),
            EnclosedClause(*(columns + constraints)))
    create_table = return_parsed_node('_create_table')

    def _drop_table(self, model_class, fail_silently=False, cascade=False):
        statement = 'DROP TABLE IF EXISTS' if fail_silently else 'DROP TABLE'
        ddl = [SQL(statement), model_class._as_entity()]
        if cascade:
            ddl.append(SQL('CASCADE'))
        return Clause(*ddl)
    drop_table = return_parsed_node('_drop_table')

    def index_name(self, table, columns):
        index = '%s_%s' % (table, '_'.join(columns))
        if len(index) > 64:
            index_hash = hashlib.md5(index.encode('utf-8')).hexdigest()
            index = '%s_%s' % (table, index_hash)
        return index

    def _create_index(self, model_class, fields, unique, *extra):
        tbl_name = model_class._meta.db_table
        statement = 'CREATE UNIQUE INDEX' if unique else 'CREATE INDEX'
        index_name = self.index_name(tbl_name, [f.db_column for f in fields])
        return Clause(
            SQL(statement),
            Entity(index_name),
            SQL('ON'),
            model_class._as_entity(),
            EnclosedClause(*[field._as_entity() for field in fields]),
            *extra)
    create_index = return_parsed_node('_create_index')

    def _create_sequence(self, sequence_name):
        return Clause(SQL('CREATE SEQUENCE'), Entity(sequence_name))
    create_sequence = return_parsed_node('_create_sequence')

    def _drop_sequence(self, sequence_name):
        return Clause(SQL('DROP SEQUENCE'), Entity(sequence_name))
    drop_sequence = return_parsed_node('_drop_sequence')


class QueryResultWrapper(object):
    """
    Provides an iterator over the results of a raw Query, additionally doing
    two things:
    - converts rows from the database into python representations
    - ensures that multiple iterations do not result in multiple queries
    """
    def __init__(self, model, cursor, meta=None):
        self.model = model
        self.cursor = cursor

        self.__ct = 0
        self.__idx = 0

        self._result_cache = []
        self._populated = False
        self._initialized = False

        if meta is not None:
            self.column_meta, self.join_meta = meta
        else:
            self.column_meta = self.join_meta = None

    def __iter__(self):
        self.__idx = 0

        if not self._populated:
            return self
        else:
            return iter(self._result_cache)

    def process_row(self, row):
        return row

    def iterate(self):
        row = self.cursor.fetchone()
        if not row:
            self._populated = True
            if not getattr(self.cursor, 'name', None):
                self.cursor.close()
            raise StopIteration
        elif not self._initialized:
            self.initialize(self.cursor.description)
            self._initialized = True
        return self.process_row(row)

    def iterator(self):
        while True:
            yield self.iterate()

    def next(self):
        if self.__idx < self.__ct:
            inst = self._result_cache[self.__idx]
            self.__idx += 1
            return inst

        obj = self.iterate()
        self._result_cache.append(obj)
        self.__ct += 1
        self.__idx += 1
        return obj
    __next__ = next

    def fill_cache(self, n=None):
        n = n or float('Inf')
        if n < 0:
            raise ValueError('Negative values are not supported.')
        self.__idx = self.__ct
        while not self._populated and (n > self.__ct):
            try:
                self.next()
            except StopIteration:
                break

class ExtQueryResultWrapper(QueryResultWrapper):
    def initialize(self, description):
        model = self.model
        conv = []
        identity = lambda x: x
        for i in range(len(description)):
            func = identity
            column = description[i][0]
            found = False
            if self.column_meta is not None:
                try:
                    select_column = self.column_meta[i]
                except IndexError:
                    pass
                else:
                    if isinstance(select_column, Field):
                        func = select_column.python_value
                        column = select_column._alias or select_column.name
                        found = True
                    elif (isinstance(select_column, Func) and
                            len(select_column.arguments) and
                            isinstance(select_column.arguments[0], Field)):
                        if select_column._coerce:
                            # Special-case handling aggregations.
                            func = select_column.arguments[0].python_value
                        found = True

            if not found and column in model._meta.columns:
                field_obj = model._meta.columns[column]
                column = field_obj.name
                func = field_obj.python_value

            conv.append((i, column, func))
        self.conv = conv

class TuplesQueryResultWrapper(ExtQueryResultWrapper):
    def process_row(self, row):
        return tuple([self.conv[i][2](col) for i, col in enumerate(row)])

class NaiveQueryResultWrapper(ExtQueryResultWrapper):
    def process_row(self, row):
        instance = self.model()
        for i, column, func in self.conv:
            setattr(instance, column, func(row[i]))
        instance._prepare_instance()
        return instance

class DictQueryResultWrapper(ExtQueryResultWrapper):
    def process_row(self, row):
        res = {}
        for i, column, func in self.conv:
            res[column] = func(row[i])
        return res

class ModelQueryResultWrapper(QueryResultWrapper):
    def initialize(self, description):
        self.column_map, model_set = self.generate_column_map()
        self.join_list = self.generate_join_list(model_set)

    def generate_column_map(self):
        column_map = []
        models = set([self.model])
        for i, node in enumerate(self.column_meta):
            attr = conv = None
            if isinstance(node, Field):
                if isinstance(node, FieldProxy):
                    key = node._model_alias
                    constructor = node.model
                else:
                    key = constructor = node.model_class
                attr = node.name
                conv = node.python_value
            else:
                key = constructor = self.model
                if isinstance(node, Expression) and node._alias:
                    attr = node._alias
            column_map.append((key, constructor, attr, conv))
            models.add(key)

        return column_map, models

    def generate_join_list(self, models):
        join_list = []
        joins = self.join_meta
        stack = [self.model]
        while stack:
            current = stack.pop()
            if current not in joins:
                continue

            for join in joins[current]:
                if join.dest in models:
                    join_list.append(join.join_metadata(current))
                    stack.append(join.dest)

        return join_list

    def process_row(self, row):
        collected = self.construct_instances(row)
        instances = self.follow_joins(collected)
        for i in instances:
            i._prepare_instance()
        return instances[0]

    def construct_instances(self, row, keys=None):
        collected_models = {}
        for i, (key, constructor, attr, conv) in enumerate(self.column_map):
            if keys is not None and key not in keys:
                continue
            value = row[i]
            if key not in collected_models:
                collected_models[key] = constructor()
            instance = collected_models[key]
            if attr is None:
                attr = self.cursor.description[i][0]
            if conv is not None:
                value = conv(value)
            setattr(instance, attr, value)

        return collected_models

    def follow_joins(self, collected):
        prepared = [collected[self.model]]
        for (lhs, attr, rhs, to_field, related_name) in self.join_list:
            inst = collected[lhs]
            joined_inst = collected[rhs]

            # Can we populate a value on the joined instance using the current?
            if to_field is not None and attr in inst._data:
                if getattr(joined_inst, to_field) is None:
                    setattr(joined_inst, to_field, inst._data[attr])

            setattr(inst, attr, joined_inst)
            prepared.append(joined_inst)

        return prepared


class AggregateQueryResultWrapper(ModelQueryResultWrapper):
    def __init__(self, *args, **kwargs):
        self._row = []
        super(AggregateQueryResultWrapper, self).__init__(*args, **kwargs)

    def initialize(self, description):
        super(AggregateQueryResultWrapper, self).initialize(description)

        # Collect the set of all models queried.
        self.all_models = set()
        for key, _, _, _ in self.column_map:
            self.all_models.add(key)

        # Prepare data structure for analyzing unique rows.
        self.models_with_aggregate = set()
        self.back_references = {}
        for (src_model, _, dest_model, _, related_name) in self.join_list:
            if related_name:
                self.models_with_aggregate.add(src_model)
                self.back_references[dest_model] = (src_model, related_name)

        self.columns_to_compare = {}
        for idx, (_, model_class, col_name, _) in enumerate(self.column_map):
            if model_class in self.models_with_aggregate:
                self.columns_to_compare.setdefault(model_class, [])
                self.columns_to_compare[model_class].append((idx, col_name))

    def read_model_data(self, row):
        models = {}
        for model_class, column_data in self.columns_to_compare.items():
            models[model_class] = []
            for idx, col_name in column_data:
                models[model_class].append(row[idx])
        return models

    def iterate(self):
        if self._row:
            row = self._row.pop()
        else:
            row = self.cursor.fetchone()

        if not row:
            self._populated = True
            raise StopIteration
        elif not self._initialized:
            self.initialize(self.cursor.description)
            self._initialized = True

        identity_map = {}
        _constructed = self.construct_instances(row)
        primary_instance = _constructed[self.model]
        for model_class, instance in _constructed.items():
            identity_map[model_class] = {instance._get_pk_value(): instance}

        model_data = self.read_model_data(row)
        while True:
            cur_row = self.cursor.fetchone()
            if cur_row is None:
                break

            duplicate_models = set()
            cur_row_data = self.read_model_data(cur_row)
            for model_class, data in cur_row_data.items():
                if model_data[model_class] == data:
                    duplicate_models.add(model_class)

            if not duplicate_models:
                self._row.append(cur_row)
                break

            different_models = self.all_models - duplicate_models

            new_instances = self.construct_instances(cur_row, different_models)
            for model_class, instance in new_instances.items():
                # Do not include any instances which are comprised solely of
                # NULL values.
                pk_value = instance._get_pk_value()
                if [val for val in instance._data.values() if val is not None]:
                    identity_map[model_class][pk_value] = instance

        stack = [self.model]
        instances = [primary_instance]
        while stack:
            current = stack.pop()
            if current not in self.join_meta:
                continue

            for join in self.join_meta[current]:
                foreign_key = current._meta.rel_for_model(join.dest)
                if foreign_key:
                    for pk, instance in identity_map[current].items():
                        joined_inst = identity_map[join.dest][
                            instance._data[foreign_key.name]]
                        setattr(instance, foreign_key.name, joined_inst)
                        instances.append(joined_inst)
                else:
                    backref = current._meta.reverse_rel_for_model(join.dest)
                    if not backref:
                        continue

                    attr_name = backref.related_name
                    for instance in identity_map[current].values():
                        setattr(instance, attr_name, [])

                    for pk, instance in identity_map[join.dest].items():
                        if pk is None:
                            continue
                        try:
                            joined_inst = identity_map[current][
                                instance._data[backref.name]]
                        except KeyError:
                            continue

                        getattr(joined_inst, attr_name).append(instance)
                        instances.append(instance)

                stack.append(join.dest)

        for instance in instances:
            instance._prepare_instance()

        return primary_instance


class Query(Node):
    """Base class representing a database query on one or more tables."""
    require_commit = True

    def __init__(self, model_class):
        super(Query, self).__init__()

        self.model_class = model_class
        self.database = model_class._meta.database

        self._dirty = True
        self._query_ctx = model_class
        self._joins = {self.model_class: []}  # Join graph as adjacency list.
        self._where = None

    def __repr__(self):
        sql, params = self.sql()
        return '%s %s %s' % (self.model_class, sql, params)

    def clone(self):
        query = type(self)(self.model_class)
        query.database = self.database
        return self._clone_attributes(query)

    def _clone_attributes(self, query):
        if self._where is not None:
            query._where = self._where.clone()
        query._joins = self._clone_joins()
        query._query_ctx = self._query_ctx
        return query

    def _clone_joins(self):
        return dict(
            (mc, list(j)) for mc, j in self._joins.items())

    def _add_query_clauses(self, initial, expressions, conjunction=None):
        reduced = reduce(operator.and_, expressions)
        if initial is None:
            return reduced
        conjunction = conjunction or operator.and_
        return conjunction(initial, reduced)

    @returns_clone
    def where(self, *expressions):
        self._where = self._add_query_clauses(self._where, expressions)

    @returns_clone
    def orwhere(self, *expressions):
        self._where = self._add_query_clauses(
            self._where, expressions, operator.or_)

    @returns_clone
    def join(self, dest, join_type=None, on=None):
        if not on:
            require_join_condition = [
                isinstance(dest, SelectQuery),
                (isclass(dest) and not self._query_ctx._meta.rel_exists(dest))]
            if any(require_join_condition):
                raise ValueError('A join condition must be specified.')
        elif isinstance(on, basestring):
            on = self._query_ctx._meta.fields[on]
        self._joins.setdefault(self._query_ctx, [])
        self._joins[self._query_ctx].append(Join(dest, join_type, on))
        if not isinstance(dest, SelectQuery):
            self._query_ctx = dest

    @returns_clone
    def switch(self, model_class=None):
        """Change or reset the query context."""
        self._query_ctx = model_class or self.model_class

    def ensure_join(self, lm, rm, on=None):
        ctx = self._query_ctx
        for join in self._joins.get(lm, []):
            if join.dest == rm:
                return self
        return self.switch(lm).join(rm, on=on).switch(ctx)

    def convert_dict_to_node(self, qdict):
        accum = []
        joins = []
        relationship = (ForeignKeyField, ReverseRelationDescriptor)
        for key, value in sorted(qdict.items()):
            curr = self.model_class
            if '__' in key and key.rsplit('__', 1)[1] in DJANGO_MAP:
                key, op = key.rsplit('__', 1)
                op = DJANGO_MAP[op]
            else:
                op = OP_EQ
            for piece in key.split('__'):
                model_attr = getattr(curr, piece)
                if isinstance(model_attr, relationship):
                    curr = model_attr.rel_model
                    joins.append(model_attr)
            accum.append(Expression(model_attr, op, value))
        return accum, joins

    def filter(self, *args, **kwargs):
        # normalize args and kwargs into a new expression
        dq_node = Node()
        if args:
            dq_node &= reduce(operator.and_, [a.clone() for a in args])
        if kwargs:
            dq_node &= DQ(**kwargs)

        # dq_node should now be an Expression, lhs = Node(), rhs = ...
        q = deque([dq_node])
        dq_joins = set()
        while q:
            curr = q.popleft()
            if not isinstance(curr, Expression):
                continue
            for side, piece in (('lhs', curr.lhs), ('rhs', curr.rhs)):
                if isinstance(piece, DQ):
                    query, joins = self.convert_dict_to_node(piece.query)
                    dq_joins.update(joins)
                    expression = reduce(operator.and_, query)
                    # Apply values from the DQ object.
                    expression._negated = piece._negated
                    expression._alias = piece._alias
                    setattr(curr, side, expression)
                else:
                    q.append(piece)

        dq_node = dq_node.rhs

        query = self.clone()
        for field in dq_joins:
            if isinstance(field, ForeignKeyField):
                lm, rm = field.model_class, field.rel_model
                field_obj = field
            elif isinstance(field, ReverseRelationDescriptor):
                lm, rm = field.field.rel_model, field.rel_model
                field_obj = field.field
            query = query.ensure_join(lm, rm, field_obj)
        return query.where(dq_node)

    def compiler(self):
        return self.database.compiler()

    def sql(self):
        raise NotImplementedError

    def _execute(self):
        sql, params = self.sql()
        return self.database.execute_sql(sql, params, self.require_commit)

    def execute(self):
        raise NotImplementedError

    def scalar(self, as_tuple=False, convert=False):
        if convert:
            row = self.tuples().first()
        else:
            row = self._execute().fetchone()
        if row and not as_tuple:
            return row[0]
        else:
            return row

class RawQuery(Query):
    """
    Execute a SQL query, returning a standard iterable interface that returns
    model instances.
    """
    def __init__(self, model, query, *params):
        self._sql = query
        self._params = list(params)
        self._qr = None
        self._tuples = False
        self._dicts = False
        super(RawQuery, self).__init__(model)

    def clone(self):
        query = RawQuery(self.model_class, self._sql, *self._params)
        query._tuples = self._tuples
        query._dicts = self._dicts
        return query

    join = not_allowed('joining')
    where = not_allowed('where')
    switch = not_allowed('switch')

    @returns_clone
    def tuples(self, tuples=True):
        self._tuples = tuples

    @returns_clone
    def dicts(self, dicts=True):
        self._dicts = dicts

    def sql(self):
        return self._sql, self._params

    def execute(self):
        if self._qr is None:
            if self._tuples:
                ResultWrapper = TuplesQueryResultWrapper
            elif self._dicts:
                ResultWrapper = DictQueryResultWrapper
            else:
                ResultWrapper = NaiveQueryResultWrapper
            self._qr = ResultWrapper(self.model_class, self._execute(), None)
        return self._qr

    def __iter__(self):
        return iter(self.execute())

class SelectQuery(Query):
    _node_type = 'select_query'

    def __init__(self, model_class, *selection):
        super(SelectQuery, self).__init__(model_class)
        self.require_commit = self.database.commit_select
        self.__select(*selection)
        self._from = None
        self._group_by = None
        self._having = None
        self._order_by = None
        self._windows = None
        self._limit = None
        self._offset = None
        self._distinct = False
        self._for_update = (False, False)
        self._naive = False
        self._tuples = False
        self._dicts = False
        self._aggregate_rows = False
        self._alias = None
        self._qr = None

    def _clone_attributes(self, query):
        query = super(SelectQuery, self)._clone_attributes(query)
        query._explicit_selection = self._explicit_selection
        query._select = list(self._select)
        if self._from is not None:
            query._from = []
            for f in self._from:
                if isinstance(f, Node):
                    query._from.append(f.clone())
                else:
                    query._from.append(f)
        if self._group_by is not None:
            query._group_by = list(self._group_by)
        if self._having:
            query._having = self._having.clone()
        if self._order_by is not None:
            query._order_by = list(self._order_by)
        if self._windows is not None:
            query._windows = list(self._windows)
        query._limit = self._limit
        query._offset = self._offset
        query._distinct = self._distinct
        query._for_update = self._for_update
        query._naive = self._naive
        query._tuples = self._tuples
        query._dicts = self._dicts
        query._aggregate_rows = self._aggregate_rows
        query._alias = self._alias
        return query

    def _model_shorthand(self, args):
        accum = []
        for arg in args:
            if isinstance(arg, Node):
                accum.append(arg)
            elif isinstance(arg, Query):
                accum.append(arg)
            elif isinstance(arg, ModelAlias):
                accum.extend(arg.get_proxy_fields())
            elif isclass(arg) and issubclass(arg, Model):
                accum.extend(arg._meta.get_fields())
        return accum

    def compound_op(operator):
        def inner(self, other):
            supported_ops = self.model_class._meta.database.compound_operations
            if operator not in supported_ops:
                raise ValueError(
                    'Your database does not support %s' % operator)
            return CompoundSelect(self.model_class, self, operator, other)
        return inner
    __or__ = compound_op('UNION')
    __and__ = compound_op('INTERSECT')
    __sub__ = compound_op('EXCEPT')

    def __xor__(self, rhs):
        # Symmetric difference, should just be (self | rhs) - (self & rhs)...
        wrapped_rhs = self.model_class.select(SQL('*')).from_(
            EnclosedClause((self & rhs)).alias('_')).order_by()
        return (self | rhs) - wrapped_rhs

    def __select(self, *selection):
        self._explicit_selection = len(selection) > 0
        selection = selection or self.model_class._meta.get_fields()
        self._select = self._model_shorthand(selection)
    select = returns_clone(__select)

    @returns_clone
    def from_(self, *args):
        self._from = None
        if args:
            self._from = list(args)

    @returns_clone
    def group_by(self, *args):
        self._group_by = self._model_shorthand(args)

    @returns_clone
    def having(self, *expressions):
        self._having = self._add_query_clauses(self._having, expressions)

    @returns_clone
    def order_by(self, *args):
        self._order_by = list(args)

    @returns_clone
    def window(self, *windows):
        self._windows = list(windows)

    @returns_clone
    def limit(self, lim):
        self._limit = lim

    @returns_clone
    def offset(self, off):
        self._offset = off

    @returns_clone
    def paginate(self, page, paginate_by=20):
        if page > 0:
            page -= 1
        self._limit = paginate_by
        self._offset = page * paginate_by

    @returns_clone
    def distinct(self, is_distinct=True):
        self._distinct = is_distinct

    @returns_clone
    def for_update(self, for_update=True, nowait=False):
        self._for_update = (for_update, nowait)

    @returns_clone
    def naive(self, naive=True):
        self._naive = naive

    @returns_clone
    def tuples(self, tuples=True):
        self._tuples = tuples

    @returns_clone
    def dicts(self, dicts=True):
        self._dicts = dicts

    @returns_clone
    def aggregate_rows(self, aggregate_rows=True):
        self._aggregate_rows = aggregate_rows

    @returns_clone
    def alias(self, alias=None):
        self._alias = alias

    def annotate(self, rel_model, annotation=None):
        if annotation is None:
            annotation = fn.Count(rel_model._meta.primary_key).alias('count')
        query = self.clone()
        query = query.ensure_join(query._query_ctx, rel_model)
        if not query._group_by:
            query._group_by = [x.alias() for x in query._select]
        query._select = tuple(query._select) + (annotation,)
        return query

    def _aggregate(self, aggregation=None):
        if aggregation is None:
            aggregation = fn.Count(SQL('*'))
        query = self.order_by()
        query._select = [aggregation]
        return query

    def aggregate(self, aggregation=None, convert=True):
        return self._aggregate(aggregation).scalar(convert=convert)

    def count(self, clear_limit=False):
        if self._distinct or self._group_by or self._limit or self._offset:
            return self.wrapped_count(clear_limit=clear_limit)

        # defaults to a count() of the primary key
        return self.aggregate(convert=False) or 0

    def wrapped_count(self, clear_limit=False):
        clone = self.order_by()
        if clear_limit:
            clone._limit = clone._offset = None

        sql, params = clone.sql()
        wrapped = 'SELECT COUNT(1) FROM (%s) AS wrapped_select' % sql
        rq = self.model_class.raw(wrapped, *params)
        return rq.scalar() or 0

    def exists(self):
        clone = self.paginate(1, 1)
        clone._select = [SQL('1')]
        return bool(clone.scalar())

    def get(self):
        clone = self.paginate(1, 1)
        try:
            return clone.execute().next()
        except StopIteration:
            raise self.model_class.DoesNotExist(
                'Instance matching query does not exist:\nSQL: %s\nPARAMS: %s'
                % self.sql())

    def first(self):
        res = self.execute()
        res.fill_cache(1)
        try:
            return res._result_cache[0]
        except IndexError:
            pass

    def sql(self):
        return self.compiler().generate_select(self)

    def verify_naive(self):
        model_class = self.model_class
        for node in self._select:
            if isinstance(node, Field) and node.model_class != model_class:
                return False
        return True

    def get_query_meta(self):
        return (self._select, self._joins)

    def execute(self):
        if self._dirty or not self._qr:
            model_class = self.model_class
            query_meta = self.get_query_meta()
            if self._tuples:
                ResultWrapper = TuplesQueryResultWrapper
            elif self._dicts:
                ResultWrapper = DictQueryResultWrapper
            elif self._naive or not self._joins or self.verify_naive():
                ResultWrapper = NaiveQueryResultWrapper
            elif self._aggregate_rows:
                ResultWrapper = AggregateQueryResultWrapper
            else:
                ResultWrapper = ModelQueryResultWrapper
            self._qr = ResultWrapper(model_class, self._execute(), query_meta)
            self._dirty = False
            return self._qr
        else:
            return self._qr

    def __iter__(self):
        return iter(self.execute())

    def iterator(self):
        return iter(self.execute().iterator())

    def __getitem__(self, value):
        res = self.execute()
        if isinstance(value, slice):
            index = value.stop
        else:
            index = value
        if index is not None and index >= 0:
            index += 1
        res.fill_cache(index)
        return res._result_cache[value]

    if PY3:
        def __hash__(self):
            return id(self)

class CompoundSelect(SelectQuery):
    _node_type = 'compound_select_query'

    def __init__(self, model_class, lhs=None, operator=None, rhs=None):
        self.lhs = lhs
        self.operator = operator
        self.rhs = rhs
        super(CompoundSelect, self).__init__(model_class, [])

    def _clone_attributes(self, query):
        query = super(CompoundSelect, self)._clone_attributes(query)
        query.lhs = self.lhs
        query.operator = self.operator
        query.rhs = self.rhs
        return query

    def get_query_meta(self):
        return self.lhs.get_query_meta()


class UpdateQuery(Query):
    def __init__(self, model_class, update=None):
        self._update = update
        super(UpdateQuery, self).__init__(model_class)

    def _clone_attributes(self, query):
        query = super(UpdateQuery, self)._clone_attributes(query)
        query._update = dict(self._update)
        return query

    join = not_allowed('joining')

    def sql(self):
        return self.compiler().generate_update(self)

    def execute(self):
        return self.database.rows_affected(self._execute())

class InsertQuery(Query):
    def __init__(self, model_class, field_dict=None, rows=None,
                 fields=None, query=None):
        super(InsertQuery, self).__init__(model_class)

        self._upsert = False
        self._is_multi_row_insert = rows is not None or query is not None
        if rows is not None:
            self._rows = rows
        else:
            self._rows = [field_dict or {}]

        self._fields = fields
        self._query = query

    def _iter_rows(self):
        model_meta = self.model_class._meta
        valid_fields = (set(model_meta.fields.keys()) |
                        set(model_meta.fields.values()))
        def validate_field(field):
            if field not in valid_fields:
                raise KeyError('"%s" is not a recognized field.' % field)

        defaults = model_meta._default_dict
        callables = model_meta._default_callables

        for row_dict in self._rows:
            field_row = defaults.copy()
            seen = set()
            for key in row_dict:
                validate_field(key)
                if key in model_meta.fields:
                    field = model_meta.fields[key]
                else:
                    field = key
                field_row[field] = row_dict[key]
                seen.add(field)
            if callables:
                for field in callables:
                    if field not in seen:
                        field_row[field] = callables[field]()
            yield field_row

    def _clone_attributes(self, query):
        query = super(InsertQuery, self)._clone_attributes(query)
        query._rows = self._rows
        query._upsert = self._upsert
        query._is_multi_row_insert = self._is_multi_row_insert
        query._fields = self._fields
        query._query = self._query
        return query

    join = not_allowed('joining')
    where = not_allowed('where clause')

    @returns_clone
    def upsert(self, upsert=True):
        self._upsert = upsert

    def sql(self):
        return self.compiler().generate_insert(self)

    def execute(self):
        if self._is_multi_row_insert and self._query is None:
            if not self.database.insert_many:
                last_id = None
                for row in self._rows:
                    last_id = InsertQuery(self.model_class, row).execute()
                return last_id
        return self.database.last_insert_id(self._execute(), self.model_class)

class DeleteQuery(Query):
    join = not_allowed('joining')

    def sql(self):
        return self.compiler().generate_delete(self)

    def execute(self):
        return self.database.rows_affected(self._execute())


IndexMetadata = namedtuple(
    'IndexMetadata',
    ('name', 'sql', 'columns', 'unique'))
ColumnMetadata = namedtuple(
    'ColumnMetadata',
    ('name', 'data_type', 'null', 'primary_key'))
ForeignKeyMetadata = namedtuple(
    'ForeignKeyMetadata',
    ('column', 'dest_table', 'dest_column'))


class PeeweeException(Exception): pass
class ImproperlyConfigured(PeeweeException): pass
class DatabaseError(PeeweeException): pass
class DataError(DatabaseError): pass
class IntegrityError(DatabaseError): pass
class InterfaceError(PeeweeException): pass
class InternalError(DatabaseError): pass
class NotSupportedError(DatabaseError): pass
class OperationalError(DatabaseError): pass
class ProgrammingError(DatabaseError): pass


class ExceptionWrapper(object):
    __slots__ = ['exceptions']

    def __init__(self, exceptions):
        self.exceptions = exceptions

    def __enter__(self): pass
    def __exit__(self, exc_type, exc_value, traceback):
        if exc_type is None:
            return
        if exc_type.__name__ in self.exceptions:
            new_type = self.exceptions[exc_type.__name__]
            reraise(new_type, new_type(*exc_value.args), traceback)


class Database(object):
    commit_select = False
    compiler_class = QueryCompiler
    compound_operations = ['UNION', 'INTERSECT', 'EXCEPT']
    distinct_on = False
    drop_cascade = True
    field_overrides = {}
    foreign_keys = True
    for_update = False
    for_update_nowait = False
    insert_many = True
    interpolation = '?'
    limit_max = None
    op_overrides = {}
    quote_char = '"'
    reserved_tables = []
    savepoints = True
    sequences = False
    subquery_delete_same_table = True
    window_functions = False

    exceptions = {
        'DatabaseError': DatabaseError,
        'DataError': DataError,
        'IntegrityError': IntegrityError,
        'InterfaceError': InterfaceError,
        'InternalError': InternalError,
        'NotSupportedError': NotSupportedError,
        'OperationalError': OperationalError,
        'ProgrammingError': ProgrammingError}

    def __init__(self, database, threadlocals=True, autocommit=True,
                 fields=None, ops=None, autorollback=False, **connect_kwargs):
        self.init(database, **connect_kwargs)

        if threadlocals:
            self.__local = threading.local()
        else:
            self.__local = type('DummyLocal', (object,), {})

        self._conn_lock = threading.Lock()
        self.autocommit = autocommit
        self.autorollback = autorollback

        self.field_overrides = merge_dict(self.field_overrides, fields or {})
        self.op_overrides = merge_dict(self.op_overrides, ops or {})

    def init(self, database, **connect_kwargs):
        self.deferred = database is None
        self.database = database
        self.connect_kwargs = connect_kwargs

    def exception_wrapper(self):
        return ExceptionWrapper(self.exceptions)

    def connect(self):
        with self._conn_lock:
            if self.deferred:
                raise Exception('Error, database not properly initialized '
                                'before opening connection')
            with self.exception_wrapper():
                self.__local.conn = self._connect(
                    self.database,
                    **self.connect_kwargs)
                self.__local.closed = False

    def close(self):
        with self._conn_lock:
            if self.deferred:
                raise Exception('Error, database not properly initialized '
                                'before closing connection')
            with self.exception_wrapper():
                self._close(self.__local.conn)
                self.__local.closed = True

    def get_conn(self):
        if not hasattr(self.__local, 'closed') or self.__local.closed:
            self.connect()
        return self.__local.conn

    def is_closed(self):
        return getattr(self.__local, 'closed', True)

    def get_cursor(self):
        return self.get_conn().cursor()

    def _close(self, conn):
        conn.close()

    def _connect(self, database, **kwargs):
        raise NotImplementedError

    @classmethod
    def register_fields(cls, fields):
        cls.field_overrides = merge_dict(cls.field_overrides, fields)

    @classmethod
    def register_ops(cls, ops):
        cls.op_overrides = merge_dict(cls.op_overrides, ops)

    def last_insert_id(self, cursor, model):
        if model._meta.auto_increment:
            return cursor.lastrowid

    def rows_affected(self, cursor):
        return cursor.rowcount

    def sql_error_handler(self, exception, sql, params, require_commit):
        return True

    def compiler(self):
        return self.compiler_class(
            self.quote_char, self.interpolation, self.field_overrides,
            self.op_overrides)

    def execute_sql(self, sql, params=None, require_commit=True):
        logger.debug((sql, params))
        with self.exception_wrapper():
            cursor = self.get_cursor()
            try:
                cursor.execute(sql, params or ())
            except Exception as exc:
                if self.get_autocommit() and self.autorollback:
                    self.rollback()
                if self.sql_error_handler(exc, sql, params, require_commit):
                    raise
            else:
                if require_commit and self.get_autocommit():
                    self.commit()
        return cursor

    def begin(self):
        pass

    def commit(self):
        self.get_conn().commit()

    def rollback(self):
        self.get_conn().rollback()

    def set_autocommit(self, autocommit):
        self.__local.autocommit = autocommit

    def get_autocommit(self):
        if not hasattr(self.__local, 'autocommit'):
            self.set_autocommit(self.autocommit)
        return self.__local.autocommit

    def push_transaction(self, transaction):
        if not hasattr(self.__local, 'transactions'):
            self.__local.transactions = []
        self.__local.transactions.append(transaction)

    def pop_transaction(self):
        self.__local.transactions.pop()

    def transaction_depth(self):
        return len(getattr(self.__local, 'transactions', ()))

    def transaction(self):
        return transaction(self)

    def commit_on_success(self, func):
        @wraps(func)
        def inner(*args, **kwargs):
            with self.transaction():
                return func(*args, **kwargs)
        return inner

    def savepoint(self, sid=None):
        if not self.savepoints:
            raise NotImplementedError
        return savepoint(self, sid)

    def atomic(self):
        if self.transaction_depth() == 0:
            return self.transaction()
        else:
            return self.savepoint()

    def get_tables(self):
        raise NotImplementedError

<<<<<<< HEAD
=======
    def get_indexes(self, table):
        raise NotImplementedError

    def get_columns(self, table):
        raise NotImplementedError

    def get_primary_keys(self, table):
        raise NotImplementedError

    def get_foreign_keys(self, table):
        raise NotImplementedError

>>>>>>> ead549f9
    def sequence_exists(self, seq):
        raise NotImplementedError

    def create_table(self, model_class, safe=False):
        qc = self.compiler()
        return self.execute_sql(*qc.create_table(model_class, safe))

    def create_tables(self, models, safe=False):
        create_model_tables(models, fail_silently=safe)

    def create_index(self, model_class, fields, unique=False):
        qc = self.compiler()
        if not isinstance(fields, (list, tuple)):
            raise ValueError('Fields passed to "create_index" must be a list '
                             'or tuple: "%s"' % fields)
        fobjs = [
            model_class._meta.fields[f] if isinstance(f, basestring) else f
            for f in fields]
        return self.execute_sql(*qc.create_index(model_class, fobjs, unique))

    def create_foreign_key(self, model_class, field, constraint=None):
        qc = self.compiler()
        return self.execute_sql(*qc.create_foreign_key(
            model_class, field, constraint))

    def create_sequence(self, seq):
        if self.sequences:
            qc = self.compiler()
            return self.execute_sql(*qc.create_sequence(seq))

    def drop_table(self, model_class, fail_silently=False, cascade=False):
        qc = self.compiler()
        return self.execute_sql(*qc.drop_table(
            model_class, fail_silently, cascade))

    def drop_tables(self, models, safe=False, cascade=False):
        drop_model_tables(models, fail_silently=safe, cascade=cascade)

    def drop_sequence(self, seq):
        if self.sequences:
            qc = self.compiler()
            return self.execute_sql(*qc.drop_sequence(seq))

    def extract_date(self, date_part, date_field):
        return fn.EXTRACT(Clause(date_part, R('FROM'), date_field))

    def truncate_date(self, date_part, date_field):
        return fn.DATE_TRUNC(SQL(date_part), date_field)

class SqliteDatabase(Database):
    drop_cascade = False
    foreign_keys = False
    insert_many = sqlite3 and sqlite3.sqlite_version_info >= (3, 7, 11, 0)
    limit_max = -1
    op_overrides = {
        OP_LIKE: 'GLOB',
        OP_ILIKE: 'LIKE',
    }

    def __init__(self, *args, **kwargs):
        self._journal_mode = kwargs.pop('journal_mode', None)
        super(SqliteDatabase, self).__init__(*args, **kwargs)
        if not self.database:
            self.database = ':memory:'

    def _connect(self, database, **kwargs):
        conn = sqlite3.connect(database, **kwargs)
        self._add_conn_hooks(conn)
        return conn

    def _add_conn_hooks(self, conn):
        conn.create_function('date_part', 2, _sqlite_date_part)
        conn.create_function('date_trunc', 2, _sqlite_date_trunc)
        conn.create_function('regexp', 2, _sqlite_regexp)
        if self._journal_mode:
            self.execute_sql('PRAGMA journal_mode=%s;' % self._journal_mode)

    def get_tables(self):
        cursor = self.execute_sql('SELECT name FROM sqlite_master WHERE '
                                  'type = ? ORDER BY name;', ('table',))
        return [row[0] for row in cursor.fetchall()]

    def get_indexes(self, table):
        query = ('SELECT name, sql FROM sqlite_master '
                 'WHERE tbl_name = ? AND type = ? ORDER BY name')
        cursor = self.execute_sql(query, (table, 'index'))
        index_to_sql = dict(cursor.fetchall())

        # Determine which indexes have a unique constraint.
        unique_indexes = set()
        cursor = self.execute_sql('PRAGMA index_list("%s")' % table)
        for _, name, is_unique in cursor.fetchall():
            if is_unique:
                unique_indexes.add(name)

        # Retrieve the indexed columns.
        index_columns = {}
        for index_name in index_to_sql:
            cursor = self.execute_sql('PRAGMA index_info("%s")' % index_name)
            index_columns[index_name] = [row[2] for row in cursor.fetchall()]

        return [
            IndexMetadata(
                name,
                index_to_sql[name],
                index_columns[name],
                name in unique_indexes)
            for name in sorted(index_to_sql)]

    def get_columns(self, table):
        cursor = self.execute_sql('PRAGMA table_info("%s")' % table)
        return [ColumnMetadata(row[1], row[2], not row[3], bool(row[5]))
                for row in cursor.fetchall()]

    def get_primary_keys(self, table, schema=None):
        cursor = self.execute_sql('PRAGMA table_info("%s")' % table)
        return [row[1] for row in cursor.fetchall() if row[-1]]

    def get_foreign_keys(self, table):
        cursor = self.execute_sql('PRAGMA foreign_key_list("%s")' % table)
        return [ForeignKeyMetadata(row[3], row[2], row[4])
                for row in cursor.fetchall()]

    def savepoint(self, sid=None):
        return savepoint_sqlite(self, sid)

    def extract_date(self, date_part, date_field):
        return fn.date_part(date_part, date_field)

    def truncate_date(self, date_part, date_field):
        return fn.strftime(SQLITE_DATE_TRUNC_MAPPING[date_part], date_field)

class PostgresqlDatabase(Database):
    commit_select = True
    distinct_on = True
    field_overrides = {
        'blob': 'BYTEA',
        'bool': 'BOOLEAN',
        'datetime': 'TIMESTAMP',
        'decimal': 'NUMERIC',
        'double': 'DOUBLE PRECISION',
        'primary_key': 'SERIAL',
        'uuid': 'UUID',
    }
    for_update = True
    for_update_nowait = True
    interpolation = '%s'
    op_overrides = {
        OP_REGEXP: '~',
    }
    reserved_tables = ['user']
    sequences = True
    window_functions = True

    register_unicode = True

    def _connect(self, database, **kwargs):
        if not psycopg2:
            raise ImproperlyConfigured('psycopg2 must be installed.')
        conn = psycopg2.connect(database=database, **kwargs)
        if self.register_unicode:
            pg_extensions.register_type(pg_extensions.UNICODE, conn)
            pg_extensions.register_type(pg_extensions.UNICODEARRAY, conn)
        return conn

    def last_insert_id(self, cursor, model):
        meta = model._meta
        schema = ''
        if meta.schema:
            schema = '%s.' % meta.schema

        if meta.primary_key.sequence:
            seq = meta.primary_key.sequence
        elif meta.auto_increment:
            seq = '%s_%s_seq' % (meta.db_table, meta.primary_key.db_column)
        else:
            seq = None

        if seq:
            cursor.execute("SELECT CURRVAL('%s\"%s\"')" % (schema, seq))
            result = cursor.fetchone()[0]
            if self.get_autocommit():
                self.commit()
            return result

<<<<<<< HEAD
    def get_tables(self):
        res = self.execute_sql("""
            SELECT c.relname
            FROM pg_catalog.pg_class c
            LEFT JOIN pg_catalog.pg_namespace n ON n.oid = c.relnamespace
            WHERE c.relkind IN ('r', 'v', '')
                AND n.nspname NOT IN ('pg_catalog', 'pg_toast')
                AND pg_catalog.pg_table_is_visible(c.oid)
            ORDER BY c.relname""")
        return [row[0] for row in res.fetchall()]

    def sequence_exists(self, sequence):
        res = self.execute_sql(
            'SELECT COUNT(*) FROM pg_class c, pg_namespace n WHERE '
            'relkind=%s AND c.relnamespace = n.oid AND relname=%s',
            ('S', sequence,))
=======
    def get_tables(self, schema='public'):
        query = ('SELECT tablename FROM pg_catalog.pg_tables '
                 'WHERE schemaname = %s ORDER BY tablename')
        return [r for r, in self.execute_sql(query, (schema,)).fetchall()]

    def get_indexes(self, table, schema='public'):
        query = """
            SELECT
                i.relname, idxs.indexdef, idx.indisunique,
                array_to_string(array_agg(cols.attname), ',')
            FROM pg_catalog.pg_class AS t
            INNER JOIN pg_catalog.pg_index AS idx ON t.oid = idx.indrelid
            INNER JOIN pg_catalog.pg_class AS i ON idx.indexrelid = i.oid
            INNER JOIN pg_catalog.pg_indexes AS idxs ON
                (idxs.tablename = t.relname AND idxs.indexname = i.relname)
            LEFT OUTER JOIN pg_catalog.pg_attribute AS cols ON
                (cols.attrelid = t.oid AND cols.attnum = ANY(idx.indkey))
            WHERE t.relname = %s AND t.relkind = %s AND idxs.schemaname = %s
            GROUP BY i.relname, idxs.indexdef, idx.indisunique
            ORDER BY idx.indisunique DESC, i.relname;"""
        cursor = self.execute_sql(query, (table, 'r', schema))
        return [IndexMetadata(row[0], row[1], row[3].split(','), row[2])
                for row in cursor.fetchall()]

    def get_columns(self, table, schema='public'):
        query = """
            SELECT column_name, is_nullable, data_type
            FROM information_schema.columns
            WHERE table_name = %s AND table_schema = %s"""
        cursor = self.execute_sql(query, (table, schema))
        pks = set(self.get_primary_keys(table, schema))
        return [ColumnMetadata(name, data_type, null == 'YES', name in pks)
                for name, null, data_type in cursor.fetchall()]

    def get_primary_keys(self, table, schema='public'):
        query = """
            SELECT kc.column_name
            FROM information_schema.table_constraints AS tc
            INNER JOIN information_schema.key_column_usage AS kc ON (
                tc.table_name = kc.table_name AND
                tc.table_schema = kc.table_schema AND
                tc.constraint_name = kc.constraint_name)
            WHERE
                tc.constraint_type = %s AND
                tc.table_name = %s AND
                tc.table_schema = %s"""
        cursor = self.execute_sql(query, ('PRIMARY KEY', table, schema))
        return [row for row, in cursor.fetchall()]

    def get_foreign_keys(self, table, schema='public'):
        sql = """
            SELECT
                kcu.column_name, ccu.table_name, ccu.column_name
            FROM information_schema.table_constraints AS tc
            JOIN information_schema.key_column_usage AS kcu
                ON (tc.constraint_name = kcu.constraint_name AND
                    tc.constraint_schema = kcu.constraint_schema)
            JOIN information_schema.constraint_column_usage AS ccu
                ON (ccu.constraint_name = tc.constraint_name AND
                    ccu.constraint_schema = tc.constraint_schema)
            WHERE
                tc.constraint_type = 'FOREIGN KEY' AND
                tc.table_name = %s AND
                tc.table_schema = %s"""
        cursor = self.execute_sql(sql, (table, schema))
        return [ForeignKeyMetadata(*row) for row in cursor.fetchall()]

    def sequence_exists(self, sequence):
        res = self.execute_sql("""
            SELECT COUNT(*) FROM pg_class, pg_namespace
            WHERE relkind='S'
                AND pg_class.relnamespace = pg_namespace.oid
                AND relname=%s""", (sequence,))
>>>>>>> ead549f9
        return bool(res.fetchone()[0])

    def set_search_path(self, *search_path):
        path_params = ','.join(['%s'] * len(search_path))
        self.execute_sql('SET search_path TO %s' % path_params, search_path)

class MySQLDatabase(Database):
    commit_select = True
    compound_operations = ['UNION']
    drop_cascade = False
    field_overrides = {
        'bool': 'BOOL',
        'decimal': 'NUMERIC',
        'double': 'DOUBLE PRECISION',
        'float': 'FLOAT',
        'primary_key': 'INTEGER AUTO_INCREMENT',
        'text': 'LONGTEXT',
    }
    for_update = True
    for_update_nowait = False
    interpolation = '%s'
    limit_max = 2 ** 64 - 1  # MySQL quirk
    op_overrides = {
        OP_LIKE: 'LIKE BINARY',
        OP_ILIKE: 'LIKE',
        OP_XOR: 'XOR',
    }
    quote_char = '`'
    subquery_delete_same_table = False

    def _connect(self, database, **kwargs):
        if not mysql:
            raise ImproperlyConfigured('Either MySQLdb or PyMySQL must be installed.')
        conn_kwargs = {
            'charset': 'utf8',
            'use_unicode': True,
        }
        conn_kwargs.update(kwargs)
        if 'password' in conn_kwargs:
            conn_kwargs['passwd'] = conn_kwargs.pop('password')
        return mysql.connect(db=database, **conn_kwargs)

    def get_tables(self):
        return [row for row, in self.execute_sql('SHOW TABLES')]

    def get_indexes(self, table):
        cursor = self.execute_sql('SHOW INDEX FROM `%s`' % table)
        unique = set()
        indexes = {}
        for row in cursor.fetchall():
            if not row[1]:
                unique.add(row[2])
            indexes.setdefault(row[2], [])
            indexes[row[2]].append(row[4])
        return [IndexMetadata(name, None, indexes[name], name in unique)
                for name in indexes]

    def get_columns(self, table):
        sql = """
            SELECT column_name, is_nullable, data_type
            FROM information_schema.columns
            WHERE table_name = %s AND table_schema = DATABASE()"""
        cursor = self.execute_sql(sql, (table,))
        pks = set(self.get_primary_keys(table))
        return [ColumnMetadata(name, data_type, null == 'YES', name in pks)
                for name, null, data_type in cursor.fetchall()]

    def get_primary_keys(self, table):
        cursor = self.execute_sql('SHOW INDEX FROM `%s`' % table)
        return [row[4] for row in cursor.fetchall() if row[2] == 'PRIMARY']

    def get_foreign_keys(self, table):
        query = """
            SELECT column_name, referenced_table_name, referenced_column_name
            FROM information_schema.key_column_usage
            WHERE table_name = %s
                AND table_schema = DATABASE()
                AND referenced_table_name IS NOT NULL
                AND referenced_column_name IS NOT NULL"""
        cursor = self.execute_sql(query, (table,))
        return [
            ForeignKeyMetadata(column, dest_table, dest_column)
            for column, dest_table, dest_column in cursor.fetchall()]

    def extract_date(self, date_part, date_field):
        return fn.EXTRACT(Clause(R(date_part), R('FROM'), date_field))

    def truncate_date(self, date_part, date_field):
        return fn.DATE_FORMAT(date_field, MYSQL_DATE_TRUNC_MAPPING[date_part])


class transaction(object):
    def __init__(self, db):
        self.db = db

    def _begin(self):
        self.db.begin()

    def commit(self):
        self.db.commit()

    def rollback(self):
        self.db.rollback()

    def __enter__(self):
        self._orig = self.db.get_autocommit()
        self.db.set_autocommit(False)
        if self.db.transaction_depth() == 0:
            self._begin()
        self.db.push_transaction(self)
        return self

    def __exit__(self, exc_type, exc_val, exc_tb):
        try:
            if exc_type:
                self.rollback()
            elif self.db.transaction_depth() == 1:
                try:
                    self.commit()
                except:
                    self.rollback()
                    raise
        finally:
            self.db.set_autocommit(self._orig)
            self.db.pop_transaction()


class savepoint(object):
    def __init__(self, db, sid=None):
        self.db = db
        _compiler = db.compiler()
        self.sid = sid or 's' + uuid.uuid4().hex
        self.quoted_sid = _compiler.quote(self.sid)

    def _execute(self, query):
        self.db.execute_sql(query, require_commit=False)

    def commit(self):
        self._execute('RELEASE SAVEPOINT %s;' % self.quoted_sid)

    def rollback(self):
        self._execute('ROLLBACK TO SAVEPOINT %s;' % self.quoted_sid)

    def __enter__(self):
        self._orig_autocommit = self.db.get_autocommit()
        self.db.set_autocommit(False)
        self._execute('SAVEPOINT %s;' % self.quoted_sid)
        return self

    def __exit__(self, exc_type, exc_val, exc_tb):
        try:
            if exc_type:
                self.rollback()
            else:
                try:
                    self.commit()
                except:
                    self.rollback()
                    raise
        finally:
            self.db.set_autocommit(self._orig_autocommit)

class savepoint_sqlite(savepoint):
    def __enter__(self):
        conn = self.db.get_conn()
        # For sqlite, the connection's isolation_level *must* be set to None.
        # The act of setting it, though, will break any existing savepoints,
        # so only write to it if necessary.
        if conn.isolation_level is not None:
            self._orig_isolation_level = conn.isolation_level
            conn.isolation_level = None
        else:
            self._orig_isolation_level = None
        return super(savepoint_sqlite, self).__enter__()

    def __exit__(self, exc_type, exc_val, exc_tb):
        try:
            return super(savepoint_sqlite, self).__exit__(
                exc_type, exc_val, exc_tb)
        finally:
            if self._orig_isolation_level is not None:
                self.db.get_conn().isolation_level = self._orig_isolation_level

class FieldProxy(Field):
    def __init__(self, alias, field_instance):
        self._model_alias = alias
        self.model = self._model_alias.model_class
        self.field_instance = field_instance

    def clone_base(self):
        return FieldProxy(self._model_alias, self.field_instance)

    def __getattr__(self, attr):
        if attr == 'model_class':
            return self._model_alias
        return getattr(self.field_instance, attr)

class ModelAlias(object):
    def __init__(self, model_class):
        self.__dict__['model_class'] = model_class

    def __getattr__(self, attr):
        model_attr = getattr(self.model_class, attr)
        if isinstance(model_attr, Field):
            return FieldProxy(self, model_attr)
        return model_attr

    def __setattr__(self, attr, value):
        raise AttributeError('Cannot set attributes on ModelAlias instances')

    def get_proxy_fields(self):
        return [
            FieldProxy(self, f) for f in self.model_class._meta.get_fields()]

    def select(self, *selection):
        query = SelectQuery(self, *selection)
        if self._meta.order_by:
            query = query.order_by(*self._meta.order_by)
        return query


class DoesNotExist(Exception): pass

if sqlite3:
    default_database = SqliteDatabase('peewee.db')
else:
    default_database = None

class ModelOptions(object):
    def __init__(self, cls, database=None, db_table=None, indexes=None,
                 order_by=None, primary_key=None, table_alias=None,
                 constraints=None, schema=None, **kwargs):
        self.model_class = cls
        self.name = cls.__name__.lower()
        self.fields = {}
        self.columns = {}
        self.defaults = {}
        self._default_by_name = {}
        self._default_dict = {}
        self._default_callables = {}

        self.database = database or default_database
        self.db_table = db_table
        self.indexes = list(indexes or [])
        self.order_by = order_by
        self.primary_key = primary_key
        self.table_alias = table_alias
        self.constraints = constraints
        self.schema = schema

        self.auto_increment = None
        self.rel = {}
        self.reverse_rel = {}

        for key, value in kwargs.items():
            setattr(self, key, value)
        self._additional_keys = set(kwargs.keys())

    def prepared(self):
        for field in self.fields.values():
            if field.default is not None:
                self.defaults[field] = field.default
                if callable(field.default):
                    self._default_callables[field] = field.default
                else:
                    self._default_dict[field] = field.default
                    self._default_by_name[field.name] = field.default

        if self.order_by:
            norm_order_by = []
            for item in self.order_by:
                if isinstance(item, Field):
                    prefix = '-' if item._ordering == 'DESC' else ''
                    item = prefix + item.name
                field = self.fields[item.lstrip('-')]
                if item.startswith('-'):
                    norm_order_by.append(field.desc())
                else:
                    norm_order_by.append(field.asc())
            self.order_by = norm_order_by

    def get_default_dict(self):
        dd = self._default_by_name.copy()
        if self._default_callables:
            for field, default in self._default_callables.items():
                dd[field.name] = default()
        return dd

    def get_sorted_fields(self):
        key = lambda i: i[1]._sort_key
        return sorted(self.fields.items(), key=key)

    def get_field_names(self):
        return [f[0] for f in self.get_sorted_fields()]

    def get_fields(self):
        return [f[1] for f in self.get_sorted_fields()]

    def get_field_index(self, field):
        for i, (field_name, field_obj) in enumerate(self.get_sorted_fields()):
            if field_name == field.name:
                return i
        return -1

    def rel_for_model(self, model, field_obj=None):
        for field in self.get_fields():
            if isinstance(field, ForeignKeyField) and field.rel_model == model:
                if field_obj is None or field_obj.name == field.name:
                    return field

    def reverse_rel_for_model(self, model):
        return model._meta.rel_for_model(self.model_class)

    def rel_exists(self, model):
        return self.rel_for_model(model) or self.reverse_rel_for_model(model)


class BaseModel(type):
    inheritable = set(['constraints', 'database', 'indexes', 'order_by',
                       'primary_key', 'schema'])

    def __new__(cls, name, bases, attrs):
        if not bases:
            return super(BaseModel, cls).__new__(cls, name, bases, attrs)

        meta_options = {}
        meta = attrs.pop('Meta', None)
        if meta:
            for k, v in meta.__dict__.items():
                if not k.startswith('_'):
                    meta_options[k] = v

        model_pk = getattr(meta, 'primary_key', None)
        parent_pk = None

        # inherit any field descriptors by deep copying the underlying field
        # into the attrs of the new model, additionally see if the bases define
        # inheritable model options and swipe them
        for b in bases:
            if not hasattr(b, '_meta'):
                continue

            base_meta = getattr(b, '_meta')
            if parent_pk is None:
                parent_pk = deepcopy(base_meta.primary_key)
            all_inheritable = cls.inheritable | base_meta._additional_keys
            for (k, v) in base_meta.__dict__.items():
                if k in all_inheritable and k not in meta_options:
                    meta_options[k] = v

            for (k, v) in b.__dict__.items():
                if k in attrs:
                    continue
                if isinstance(v, FieldDescriptor):
                    if not v.field.primary_key:
                        attrs[k] = deepcopy(v.field)

        # initialize the new class and set the magic attributes
        cls = super(BaseModel, cls).__new__(cls, name, bases, attrs)
        cls._meta = ModelOptions(cls, **meta_options)
        cls._data = None
        cls._meta.indexes = list(cls._meta.indexes)

        # replace fields with field descriptors, calling the add_to_class hook
        fields = []
        for name, attr in cls.__dict__.items():
            if isinstance(attr, Field):
                if attr.primary_key and model_pk:
                    raise ValueError('primary key is overdetermined.')
                elif attr.primary_key:
                    model_pk, pk_name = attr, name
                else:
                    fields.append((attr, name))

        if model_pk is None:
            if parent_pk:
                model_pk, pk_name = parent_pk, parent_pk.name
            else:
                model_pk, pk_name = PrimaryKeyField(primary_key=True), 'id'
        elif isinstance(model_pk, CompositeKey):
            pk_name = '_composite_key'

        if model_pk is not False:
            model_pk.add_to_class(cls, pk_name)
            cls._meta.primary_key = model_pk
            cls._meta.auto_increment = (
                isinstance(model_pk, PrimaryKeyField) or
                bool(model_pk.sequence))

        for field, name in fields:
            field.add_to_class(cls, name)

        if not cls._meta.db_table:
            cls._meta.db_table = re.sub('[^\w]+', '_', cls.__name__.lower())

        # create a repr and error class before finalizing
        if hasattr(cls, '__unicode__'):
            setattr(cls, '__repr__', lambda self: '<%s: %r>' % (
                cls.__name__, self.__unicode__()))

        exc_name = '%sDoesNotExist' % cls.__name__
        exception_class = type(exc_name, (DoesNotExist,), {})
        cls.DoesNotExist = exception_class
        cls._meta.prepared()

        return cls

class Model(with_metaclass(BaseModel)):
    def __init__(self, *args, **kwargs):
        self._data = self._meta.get_default_dict()
        self._dirty = set()
        self._obj_cache = {} # cache of related objects

        for k, v in kwargs.items():
            setattr(self, k, v)

    @classmethod
    def alias(cls):
        return ModelAlias(cls)

    @classmethod
    def select(cls, *selection):
        query = SelectQuery(cls, *selection)
        if cls._meta.order_by:
            query = query.order_by(*cls._meta.order_by)
        return query

    @classmethod
    def update(cls, **update):
        fdict = dict((cls._meta.fields[f], v) for f, v in update.items())
        return UpdateQuery(cls, fdict)

    @classmethod
    def insert(cls, **insert):
        return InsertQuery(cls, insert)

    @classmethod
    def insert_many(cls, rows):
        return InsertQuery(cls, rows=rows)

    @classmethod
    def insert_from(cls, fields, query):
        return InsertQuery(cls, fields=fields, query=query)

    @classmethod
    def delete(cls):
        return DeleteQuery(cls)

    @classmethod
    def raw(cls, sql, *params):
        return RawQuery(cls, sql, *params)

    @classmethod
    def create(cls, **query):
        inst = cls(**query)
        inst.save(force_insert=True)
        inst._prepare_instance()
        return inst

    @classmethod
    def get(cls, *query, **kwargs):
        sq = cls.select().naive()
        if query:
            sq = sq.where(*query)
        if kwargs:
            sq = sq.filter(**kwargs)
        return sq.get()

    @classmethod
    def get_or_create(cls, **kwargs):
        sq = cls.select().filter(**kwargs)
        try:
            return sq.get()
        except cls.DoesNotExist:
            return cls.create(**kwargs)

    @classmethod
    def filter(cls, *dq, **query):
        return cls.select().filter(*dq, **query)

    @classmethod
    def table_exists(cls):
        return cls._meta.db_table in cls._meta.database.get_tables()

    @classmethod
    def create_table(cls, fail_silently=False):
        if fail_silently and cls.table_exists():
            return

        db = cls._meta.database
        pk = cls._meta.primary_key
        if db.sequences and pk.sequence:
            if not db.sequence_exists(pk.sequence):
                db.create_sequence(pk.sequence)

        db.create_table(cls)
        cls._create_indexes()

    @classmethod
    def _fields_to_index(cls):
        fields = []
        for field in cls._meta.fields.values():
            if field.primary_key:
                continue
            requires_index = any((
                field.index,
                field.unique,
                isinstance(field, ForeignKeyField)))
            if requires_index:
                fields.append(field)
        return fields

    @classmethod
    def _create_indexes(cls):
        db = cls._meta.database
        for field in cls._fields_to_index():
            db.create_index(cls, [field], field.unique)

        if cls._meta.indexes:
            for fields, unique in cls._meta.indexes:
                db.create_index(cls, fields, unique)

    @classmethod
    def sqlall(cls):
        queries = []
        compiler = cls._meta.database.compiler()
        pk = cls._meta.primary_key
        if cls._meta.database.sequences and pk.sequence:
            queries.append(compiler.create_sequence(pk.sequence))
        queries.append(compiler.create_table(cls))
        for field in cls._fields_to_index():
            queries.append(compiler.create_index(cls, [field], field.unique))
        if cls._meta.indexes:
            for field_names, unique in cls._meta.indexes:
                fields = [cls._meta.fields[f] for f in field_names]
                queries.append(compiler.create_index(cls, fields, unique))
        return [sql for sql, _ in queries]

    @classmethod
    def drop_table(cls, fail_silently=False, cascade=False):
        cls._meta.database.drop_table(cls, fail_silently, cascade)

    @classmethod
    def _as_entity(cls):
        if cls._meta.schema:
            return Entity(cls._meta.schema, cls._meta.db_table)
        return Entity(cls._meta.db_table)

    def _get_pk_value(self):
        return getattr(self, self._meta.primary_key.name)
    get_id = _get_pk_value  # Backwards-compatibility.

    def _set_pk_value(self, value):
        setattr(self, self._meta.primary_key.name, value)
    set_id = _set_pk_value  # Backwards-compatibility.

    def _pk_expr(self):
        return self._meta.primary_key == self._get_pk_value()

    def _prepare_instance(self):
        self._dirty.clear()
        self.prepared()

    def prepared(self):
        pass

    def _prune_fields(self, field_dict, only):
        new_data = {}
        for field in only:
            if field.name in field_dict:
                new_data[field.name] = field_dict[field.name]
        return new_data

    def save(self, force_insert=False, only=None):
        field_dict = dict(self._data)
        pk_field = self._meta.primary_key
        if only:
            field_dict = self._prune_fields(field_dict, only)
        if self._get_pk_value() is not None and not force_insert:
            if not isinstance(pk_field, CompositeKey):
                field_dict.pop(pk_field.name, None)
            else:
                field_dict = self._prune_fields(field_dict, self.dirty_fields)
            rows = self.update(**field_dict).where(self._pk_expr()).execute()
        else:
            pk = self._get_pk_value()
            pk_from_cursor = self.insert(**field_dict).execute()
            if pk_from_cursor is not None:
                pk = pk_from_cursor
            self._set_pk_value(pk)  # Do not overwrite current ID with None.
            rows = 1
        self._dirty.clear()
        return rows

    def is_dirty(self):
        return bool(self._dirty)

    @property
    def dirty_fields(self):
        return [f for f in self._meta.get_fields() if f.name in self._dirty]

    def dependencies(self, search_nullable=False):
        query = self.select().where(self._pk_expr())
        stack = [(type(self), query)]
        seen = set()

        while stack:
            klass, query = stack.pop()
            if klass in seen:
                continue
            seen.add(klass)
            for rel_name, fk in klass._meta.reverse_rel.items():
                rel_model = fk.model_class
                node = fk << query
                if not fk.null or search_nullable:
                    stack.append((rel_model, rel_model.select().where(node)))
                yield (node, fk)

    def delete_instance(self, recursive=False, delete_nullable=False):
        if recursive:
            dependencies = self.dependencies(delete_nullable)
            for query, fk in reversed(list(dependencies)):
                model = fk.model_class
                if fk.null and not delete_nullable:
                    model.update(**{fk.name: None}).where(query).execute()
                else:
                    model.delete().where(query).execute()
        return self.delete().where(self._pk_expr()).execute()

    def __eq__(self, other):
        return (
            other.__class__ == self.__class__ and
            self._get_pk_value() is not None and
            other._get_pk_value() == self._get_pk_value())

    def __ne__(self, other):
        return not self == other


def prefetch_add_subquery(sq, subqueries):
    fixed_queries = [(sq, None)]
    for i, subquery in enumerate(subqueries):
        if not isinstance(subquery, Query) and issubclass(subquery, Model):
            subquery = subquery.select()
        subquery_model = subquery.model_class
        fkf = None
        for j in reversed(range(i + 1)):
            last_query = fixed_queries[j][0]
            fkf = subquery_model._meta.rel_for_model(last_query.model_class)
            if fkf:
                break
        if not fkf:
            raise AttributeError('Error: unable to find foreign key for '
                                 'query: %s' % subquery)
        inner_query = last_query.select(fkf.to_field)
        fixed_queries.append((subquery.where(fkf << inner_query), fkf))

    return fixed_queries

def prefetch(sq, *subqueries):
    if not subqueries:
        return sq
    fixed_queries = prefetch_add_subquery(sq, subqueries)

    deps = {}
    rel_map = {}
    for query, foreign_key_field in reversed(fixed_queries):
        query_model = query.model_class
        deps[query_model] = {}
        id_map = deps[query_model]
        has_relations = bool(rel_map.get(query_model))

        for result in query:
            if foreign_key_field:
                fk_val = result._data[foreign_key_field.name]
                id_map.setdefault(fk_val, [])
                id_map[fk_val].append(result)
            if has_relations:
                for rel_model, rel_fk in rel_map[query_model]:
                    rel_name = '%s_prefetch' % rel_fk.related_name
                    identifier = getattr(result, rel_fk.to_field.name)
                    rel_instances = deps[rel_model].get(identifier, [])
                    for inst in rel_instances:
                        setattr(inst, rel_fk.name, result)
                    setattr(result, rel_name, rel_instances)
        if foreign_key_field:
            rel_model = foreign_key_field.rel_model
            rel_map.setdefault(rel_model, [])
            rel_map[rel_model].append((query_model, foreign_key_field))

    return query

def create_model_tables(models, **create_table_kwargs):
    """Create tables for all given models (in the right order)."""
    for m in sort_models_topologically(models):
        m.create_table(**create_table_kwargs)

def drop_model_tables(models, **drop_table_kwargs):
    """Drop tables for all given models (in the right order)."""
    for m in reversed(sort_models_topologically(models)):
        m.drop_table(**drop_table_kwargs)

def sort_models_topologically(models):
    """Sort models topologically so that parents will precede children."""
    models = set(models)
    seen = set()
    ordering = []
    def dfs(model):
        if model in models and model not in seen:
            seen.add(model)
            for foreign_key in model._meta.reverse_rel.values():
                dfs(foreign_key.model_class)
            ordering.append(model)  # parent will follow descendants
    # order models by name and table initially to guarantee a total ordering
    names = lambda m: (m._meta.name, m._meta.db_table)
    for m in sorted(models, key=names, reverse=True):
        dfs(m)
    return list(reversed(ordering))  # want parents first in output ordering<|MERGE_RESOLUTION|>--- conflicted
+++ resolved
@@ -2832,8 +2832,6 @@
     def get_tables(self):
         raise NotImplementedError
 
-<<<<<<< HEAD
-=======
     def get_indexes(self, table):
         raise NotImplementedError
 
@@ -2846,7 +2844,6 @@
     def get_foreign_keys(self, table):
         raise NotImplementedError
 
->>>>>>> ead549f9
     def sequence_exists(self, seq):
         raise NotImplementedError
 
@@ -3032,24 +3029,6 @@
                 self.commit()
             return result
 
-<<<<<<< HEAD
-    def get_tables(self):
-        res = self.execute_sql("""
-            SELECT c.relname
-            FROM pg_catalog.pg_class c
-            LEFT JOIN pg_catalog.pg_namespace n ON n.oid = c.relnamespace
-            WHERE c.relkind IN ('r', 'v', '')
-                AND n.nspname NOT IN ('pg_catalog', 'pg_toast')
-                AND pg_catalog.pg_table_is_visible(c.oid)
-            ORDER BY c.relname""")
-        return [row[0] for row in res.fetchall()]
-
-    def sequence_exists(self, sequence):
-        res = self.execute_sql(
-            'SELECT COUNT(*) FROM pg_class c, pg_namespace n WHERE '
-            'relkind=%s AND c.relnamespace = n.oid AND relname=%s',
-            ('S', sequence,))
-=======
     def get_tables(self, schema='public'):
         query = ('SELECT tablename FROM pg_catalog.pg_tables '
                  'WHERE schemaname = %s ORDER BY tablename')
@@ -3123,7 +3102,6 @@
             WHERE relkind='S'
                 AND pg_class.relnamespace = pg_namespace.oid
                 AND relname=%s""", (sequence,))
->>>>>>> ead549f9
         return bool(res.fetchone()[0])
 
     def set_search_path(self, *search_path):
